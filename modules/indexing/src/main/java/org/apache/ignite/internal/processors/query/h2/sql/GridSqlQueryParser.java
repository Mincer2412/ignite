/*
 * Licensed to the Apache Software Foundation (ASF) under one or more
 * contributor license agreements.  See the NOTICE file distributed with
 * this work for additional information regarding copyright ownership.
 * The ASF licenses this file to You under the Apache License, Version 2.0
 * (the "License"); you may not use this file except in compliance with
 * the License.  You may obtain a copy of the License at
 *
 *      http://www.apache.org/licenses/LICENSE-2.0
 *
 * Unless required by applicable law or agreed to in writing, software
 * distributed under the License is distributed on an "AS IS" BASIS,
 * WITHOUT WARRANTIES OR CONDITIONS OF ANY KIND, either express or implied.
 * See the License for the specific language governing permissions and
 * limitations under the License.
 */

package org.apache.ignite.internal.processors.query.h2.sql;

import org.apache.ignite.*;
import org.h2.command.*;
import org.h2.command.dml.*;
import org.h2.engine.*;
import org.h2.expression.*;
import org.h2.jdbc.*;
import org.h2.result.*;
import org.h2.table.*;
import org.h2.value.*;
import org.jetbrains.annotations.*;

import java.lang.reflect.*;
import java.util.*;
import java.util.Set;

import static org.apache.ignite.internal.processors.query.h2.sql.GridSqlOperationType.*;

/**
 * H2 Query parser.
 */
@SuppressWarnings("TypeMayBeWeakened")
public class GridSqlQueryParser {
    /** */
    private static final GridSqlOperationType[] OPERATION_OP_TYPES = new GridSqlOperationType[]{CONCAT, PLUS, MINUS, MULTIPLY, DIVIDE, null, MODULUS};

    /** */
    private static final GridSqlOperationType[] COMPARISON_TYPES = new GridSqlOperationType[]{EQUAL, BIGGER_EQUAL, BIGGER, SMALLER_EQUAL,
        SMALLER, NOT_EQUAL, IS_NULL, IS_NOT_NULL,
        null, null, null, SPATIAL_INTERSECTS /* 11 */, null, null, null, null, EQUAL_NULL_SAFE /* 16 */, null, null, null, null,
        NOT_EQUAL_NULL_SAFE /* 21 */};

    /** */
    private static final Getter<Select, Expression> CONDITION = getter(Select.class, "condition");

    /** */
    private static final Getter<Select, int[]> GROUP_INDEXES = getter(Select.class, "groupIndex");

    /** */
    private static final Getter<Operation, Integer> OPERATION_TYPE = getter(Operation.class, "opType");

    /** */
    private static final Getter<Operation, Expression> OPERATION_LEFT = getter(Operation.class, "left");

    /** */
    private static final Getter<Operation, Expression> OPERATION_RIGHT = getter(Operation.class, "right");

    /** */
    private static final Getter<Comparison, Integer> COMPARISON_TYPE = getter(Comparison.class, "compareType");

    /** */
    private static final Getter<Comparison, Expression> COMPARISON_LEFT = getter(Comparison.class, "left");

    /** */
    private static final Getter<Comparison, Expression> COMPARISON_RIGHT = getter(Comparison.class, "right");

    /** */
    private static final Getter<ConditionAndOr, Integer> ANDOR_TYPE = getter(ConditionAndOr.class, "andOrType");

    /** */
    private static final Getter<ConditionAndOr, Expression> ANDOR_LEFT = getter(ConditionAndOr.class, "left");

    /** */
    private static final Getter<ConditionAndOr, Expression> ANDOR_RIGHT = getter(ConditionAndOr.class, "right");

    /** */
    private static final Getter<TableView, Query> VIEW_QUERY = getter(TableView.class, "viewQuery");

    /** */
    private static final Getter<TableFilter, String> ALIAS = getter(TableFilter.class, "alias");

    /** */
    private static final Getter<Select, Integer> HAVING_INDEX = getter(Select.class, "havingIndex");

    /** */
    private static final Getter<ConditionIn, Expression> LEFT_CI = getter(ConditionIn.class, "left");

    /** */
    private static final Getter<ConditionIn, List<Expression>> VALUE_LIST_CI = getter(ConditionIn.class, "valueList");

    /** */
    private static final Getter<ConditionInConstantSet, Expression> LEFT_CICS =
        getter(ConditionInConstantSet.class, "left");

    /** */
    private static final Getter<ConditionInConstantSet, List<Expression>> VALUE_LIST_CICS =
        getter(ConditionInConstantSet.class, "valueList");

    /** */
    private static final Getter<ConditionInSelect, Expression> LEFT_CIS = getter(ConditionInSelect.class, "left");

    /** */
    private static final Getter<ConditionInSelect, Boolean> ALL = getter(ConditionInSelect.class, "all");

    /** */
    private static final Getter<ConditionInSelect, Integer> COMPARE_TYPE = getter(ConditionInSelect.class,
        "compareType");

    /** */
    private static final Getter<ConditionInSelect, Query> QUERY = getter(ConditionInSelect.class, "query");

    /** */
    private static final Getter<CompareLike, Expression> LEFT = getter(CompareLike.class, "left");

    /** */
    private static final Getter<CompareLike, Expression> RIGHT = getter(CompareLike.class, "right");

    /** */
    private static final Getter<CompareLike, Expression> ESCAPE = getter(CompareLike.class, "escape");

    /** */
    private static final Getter<CompareLike, Boolean> REGEXP_CL = getter(CompareLike.class, "regexp");

    /** */
    private static final Getter<Aggregate, Boolean> DISTINCT = getter(Aggregate.class, "distinct");

    /** */
    private static final Getter<Aggregate, Integer> TYPE = getter(Aggregate.class, "type");

    /** */
    private static final Getter<Aggregate, Expression> ON = getter(Aggregate.class, "on");

    /** */
    private static final Getter<RangeTable, Expression> RANGE_MIN = getter(RangeTable.class, "min");

    /** */
    private static final Getter<RangeTable, Expression> RANGE_MAX = getter(RangeTable.class, "max");

    /** */
    private static final Getter<FunctionTable, Expression> FUNC_EXPR = getter(FunctionTable.class, "functionExpr");

    /** */
    private static final Getter<JavaFunction, FunctionAlias> FUNC_ALIAS = getter(JavaFunction.class, "functionAlias");

    /** */
    private static final Getter<JdbcPreparedStatement,Command> COMMAND = getter(JdbcPreparedStatement.class, "command");

    /** */
    private static volatile Getter<Command,Prepared> prepared;

    /** */
    private final IdentityHashMap<Object, Object> h2ObjToGridObj = new IdentityHashMap<>();

    /**
     * @param stmt Prepared statement.
     * @return Parsed select.
     */
    public static GridSqlSelect parse(JdbcPreparedStatement stmt) {
        Command cmd = COMMAND.get(stmt);

        Getter<Command,Prepared> p = prepared;

        if (p == null) {
            Class<? extends Command> cls = cmd.getClass();

            assert cls.getSimpleName().equals("CommandContainer");

            prepared = p = getter(cls, "prepared");
        }

        Prepared select = p.get(cmd);

        return new GridSqlQueryParser().parse((Select)select);
    }

    /**
     * @param filter Filter.
     */
    private GridSqlElement parseTable(TableFilter filter) {
        GridSqlElement res = (GridSqlElement)h2ObjToGridObj.get(filter);

        if (res == null) {
            Table tbl = filter.getTable();

            if (tbl instanceof TableBase)
                res = new GridSqlTable(tbl.getSchema().getName(), tbl.getName());
            else if (tbl instanceof TableView) {
                Query qry = VIEW_QUERY.get((TableView)tbl);

                assert0(qry instanceof Select, qry);

                res = new GridSqlSubquery(parse((Select)qry));
            }
            else if (tbl instanceof FunctionTable) {
                res = parseExpression(FUNC_EXPR.get((FunctionTable)tbl));
            }
            else if (tbl instanceof RangeTable) {
                res = new GridSqlFunction(GridSqlFunctionType.SYSTEM_RANGE);

                res.addChild(parseExpression(RANGE_MIN.get((RangeTable)tbl)));
                res.addChild(parseExpression(RANGE_MAX.get((RangeTable)tbl)));
            }
            else
                assert0(false, filter.getSelect().getSQL());

            String alias = ALIAS.get(filter);

            if (alias != null)
                res = new GridSqlAlias(alias, res, false);

            h2ObjToGridObj.put(filter, res);
        }

        return res;
    }

    /**
     * @param select Select.
     */
    public GridSqlSelect parse(Select select) {
        GridSqlSelect res = (GridSqlSelect)h2ObjToGridObj.get(select);

        if (res != null)
            return res;

        res = new GridSqlSelect();

        h2ObjToGridObj.put(select, res);

        res.distinct(select.isDistinct());

        Expression where = CONDITION.get(select);
        res.where(parseExpression(where));

        Set<TableFilter> allFilters = new HashSet<>(select.getTopFilters());

        GridSqlElement from = null;

        TableFilter filter = select.getTopTableFilter();

        do {
            assert0(filter != null, select);
            assert0(filter.getNestedJoin() == null, select);

            GridSqlElement gridFilter = parseTable(filter);

            from = from == null ? gridFilter : new GridSqlJoin(from, gridFilter, filter.isJoinOuter(),
                parseExpression(filter.getJoinCondition()));

            allFilters.remove(filter);

            filter = filter.getJoin();
        }
        while (filter != null);

        res.from(from);

        assert allFilters.isEmpty();

        ArrayList<Expression> expressions = select.getExpressions();

        for (Expression exp : expressions)
            res.addExpression(parseExpression(exp));

        int[] grpIdx = GROUP_INDEXES.get(select);

        if (grpIdx != null) {
            res.groupColumns(grpIdx);

            for (int idx : grpIdx)
                res.addGroupExpression(parseExpression(expressions.get(idx)));
        }

        int havingIdx = HAVING_INDEX.get(select);

        if (havingIdx >= 0) {
            res.havingColumn(havingIdx);

            res.having(parseExpression(expressions.get(havingIdx)));
        }

        for (int i = 0; i < select.getColumnCount(); i++)
            res.addSelectExpression(parseExpression(expressions.get(i)));

        SortOrder sortOrder = select.getSortOrder();

        if (sortOrder != null) {
            int[] indexes = sortOrder.getQueryColumnIndexes();
            int[] sortTypes = sortOrder.getSortTypes();

            for (int i = 0; i < indexes.length; i++) {
                int colIdx = indexes[i];
                int type = sortTypes[i];

                res.addSort(parseExpression(expressions.get(colIdx)), new GridSqlSortColumn(colIdx,
                    (type & SortOrder.DESCENDING) == 0,
                    (type & SortOrder.NULLS_FIRST) != 0,
                    (type & SortOrder.NULLS_LAST) != 0));
            }
        }

        res.limit(parseExpression(select.getLimit()));
        res.offset(parseExpression(select.getOffset()));

        return res;
    }

    /**
     * @param expression Expression.
     */
    private GridSqlElement parseExpression(@Nullable Expression expression) {
        if (expression == null)
            return null;

        GridSqlElement res = (GridSqlElement)h2ObjToGridObj.get(expression);

        if (res == null) {
            res = parseExpression0(expression);

            if (expression.getType() != Value.UNKNOWN) {
                Column c = new Column(null, expression.getType(), expression.getPrecision(), expression.getScale(),
                    expression.getDisplaySize());

                res.expressionResultType(new GridSqlType(c.getType(), c.getScale(), c.getPrecision(), c.getDisplaySize(),
                    c.getCreateSQL()));
            }

            h2ObjToGridObj.put(expression, res);
        }

        return res;
    }

    /**
     * @param expression Expression.
     */
    private GridSqlElement parseExpression0(Expression expression) {
        if (expression instanceof ExpressionColumn) {
            TableFilter tblFilter = ((ExpressionColumn)expression).getTableFilter();

            GridSqlElement gridTblFilter = parseTable(tblFilter);

            return new GridSqlColumn(gridTblFilter, expression.getColumnName(), expression.getSQL());
        }

        if (expression instanceof Alias)
            return new GridSqlAlias(expression.getAlias(), parseExpression(expression.getNonAliasExpression()), true);

        if (expression instanceof ValueExpression)
            return new GridSqlConst(expression.getValue(null));

        if (expression instanceof Operation) {
            Operation operation = (Operation)expression;

            Integer type = OPERATION_TYPE.get(operation);

            if (type == Operation.NEGATE) {
                assert OPERATION_RIGHT.get(operation) == null;

                return new GridSqlOperation(GridSqlOperationType.NEGATE, parseExpression(OPERATION_LEFT.get(operation)));
            }

            return new GridSqlOperation(OPERATION_OP_TYPES[type],
                parseExpression(OPERATION_LEFT.get(operation)),
                parseExpression(OPERATION_RIGHT.get(operation)));
        }

        if (expression instanceof Comparison) {
            Comparison cmp = (Comparison)expression;

            GridSqlOperationType opType = COMPARISON_TYPES[COMPARISON_TYPE.get(cmp)];

            assert opType != null : COMPARISON_TYPE.get(cmp);

            GridSqlElement left = parseExpression(COMPARISON_LEFT.get(cmp));

            if (opType.childrenCount() == 1)
                return new GridSqlOperation(opType, left);

            GridSqlElement right = parseExpression(COMPARISON_RIGHT.get(cmp));

            return new GridSqlOperation(opType, left, right);
        }

        if (expression instanceof ConditionNot)
            return new GridSqlOperation(NOT, parseExpression(expression.getNotIfPossible(null)));

        if (expression instanceof ConditionAndOr) {
            ConditionAndOr andOr = (ConditionAndOr)expression;

            int type = ANDOR_TYPE.get(andOr);

            assert type == ConditionAndOr.AND || type == ConditionAndOr.OR;

            return new GridSqlOperation(type == ConditionAndOr.AND ? AND : OR,
                parseExpression(ANDOR_LEFT.get(andOr)), parseExpression(ANDOR_RIGHT.get(andOr)));
        }

        if (expression instanceof Subquery) {
            Query qry = ((Subquery)expression).getQuery();

            assert0(qry instanceof Select, expression);

            return new GridSqlSubquery(parse((Select)qry));
        }

        if (expression instanceof ConditionIn) {
            GridSqlOperation res = new GridSqlOperation(IN);

            res.addChild(parseExpression(LEFT_CI.get((ConditionIn)expression)));

            List<Expression> vals = VALUE_LIST_CI.get((ConditionIn)expression);

            for (Expression val : vals)
                res.addChild(parseExpression(val));

            return res;
        }

        if (expression instanceof ConditionInConstantSet) {
            GridSqlOperation res = new GridSqlOperation(IN);

            res.addChild(parseExpression(LEFT_CICS.get((ConditionInConstantSet) expression)));

            List<Expression> vals = VALUE_LIST_CICS.get((ConditionInConstantSet)expression);

            for (Expression val : vals)
                res.addChild(parseExpression(val));

            return res;
        }

        if (expression instanceof ConditionInSelect) {
            GridSqlOperation res = new GridSqlOperation(IN);

            boolean all = ALL.get((ConditionInSelect)expression);
            int compareType = COMPARE_TYPE.get((ConditionInSelect)expression);

            assert0(!all, expression);
            assert0(compareType == Comparison.EQUAL, expression);

            res.addChild(parseExpression(LEFT_CIS.get((ConditionInSelect) expression)));

            Query qry = QUERY.get((ConditionInSelect)expression);

            assert0(qry instanceof Select, qry);

            res.addChild(new GridSqlSubquery(parse((Select) qry)));

            return res;
        }

        if (expression instanceof CompareLike) {
            assert0(ESCAPE.get((CompareLike)expression) == null, expression);

            boolean regexp = REGEXP_CL.get((CompareLike)expression);

            return new GridSqlOperation(regexp ? REGEXP : LIKE, parseExpression(LEFT.get((CompareLike) expression)),
                parseExpression(RIGHT.get((CompareLike) expression)));
        }

        if (expression instanceof Function) {
            Function f = (Function)expression;

            GridSqlFunction res = new GridSqlFunction(null, f.getName());

            for (Expression arg : f.getArgs())
                res.addChild(parseExpression(arg));

            if (f.getFunctionType() == Function.CAST || f.getFunctionType() == Function.CONVERT)
                res.setCastType(new Column(null, f.getType(), f.getPrecision(), f.getScale(), f.getDisplaySize())
                    .getCreateSQL());

            return res;
        }

<<<<<<< HEAD
        if (expression instanceof org.h2.expression.Parameter)
            return new GridSqlParameter(((org.h2.expression.Parameter)expression).getIndex());
=======
        if (expression instanceof JavaFunction) {
            JavaFunction f = (JavaFunction)expression;

            FunctionAlias alias = FUNC_ALIAS.get(f);

            GridSqlFunction res = new GridSqlFunction(alias.getSchema().getName(), f.getName());

            for (Expression arg : f.getArgs())
                res.addChild(parseExpression(arg));

            return res;
        }

        if (expression instanceof Parameter)
            return new GridSqlParameter(((Parameter)expression).getIndex());
>>>>>>> f16407dc

        if (expression instanceof Aggregate) {
            GridSqlAggregateFunction res = new GridSqlAggregateFunction(DISTINCT.get((Aggregate)expression),
                TYPE.get((Aggregate)expression));

            Expression on = ON.get((Aggregate)expression);

            if (on != null)
                res.addChild(parseExpression(on));

            return res;
        }

        throw new IgniteException("Unsupported expression: " + expression + " [type=" +
            expression.getClass().getSimpleName() + ']');
    }

    /**
     * @param cond Condition.
     * @param o Object.
     */
    private static void assert0(boolean cond, Object o) {
        if (!cond)
            throw new IgniteException("Unsupported query: " + o);
    }

    /**
     * @param cls Class.
     * @param fldName Fld name.
     */
    private static <T, R> Getter<T, R> getter(Class<? extends T> cls, String fldName) {
        Field field;

        try {
            field = cls.getDeclaredField(fldName);
        }
        catch (NoSuchFieldException e) {
            throw new RuntimeException(e);
        }

        field.setAccessible(true);

        return new Getter<>(field);
    }

    /**
     * Field getter.
     */
    @SuppressWarnings("unchecked")
    private static class Getter<T, R> {
        /** */
        private final Field fld;

        /**
         * @param fld Fld.
         */
        private Getter(Field fld) {
            this.fld = fld;
        }

        /**
         * @param obj Object.
         * @return Result.
         */
        public R get(T obj) {
            try {
                return (R)fld.get(obj);
            }
            catch (IllegalAccessException e) {
                throw new IgniteException(e);
            }
        }
    }
}<|MERGE_RESOLUTION|>--- conflicted
+++ resolved
@@ -482,10 +482,6 @@
             return res;
         }
 
-<<<<<<< HEAD
-        if (expression instanceof org.h2.expression.Parameter)
-            return new GridSqlParameter(((org.h2.expression.Parameter)expression).getIndex());
-=======
         if (expression instanceof JavaFunction) {
             JavaFunction f = (JavaFunction)expression;
 
@@ -501,7 +497,6 @@
 
         if (expression instanceof Parameter)
             return new GridSqlParameter(((Parameter)expression).getIndex());
->>>>>>> f16407dc
 
         if (expression instanceof Aggregate) {
             GridSqlAggregateFunction res = new GridSqlAggregateFunction(DISTINCT.get((Aggregate)expression),
