/*
 * Licensed to the Apache Software Foundation (ASF) under one or more
 * contributor license agreements.  See the NOTICE file distributed with
 * this work for additional information regarding copyright ownership.
 * The ASF licenses this file to You under the Apache License, Version 2.0
 * (the "License"); you may not use this file except in compliance with
 * the License.  You may obtain a copy of the License at
 *
 *      http://www.apache.org/licenses/LICENSE-2.0
 *
 * Unless required by applicable law or agreed to in writing, software
 * distributed under the License is distributed on an "AS IS" BASIS,
 * WITHOUT WARRANTIES OR CONDITIONS OF ANY KIND, either express or implied.
 * See the License for the specific language governing permissions and
 * limitations under the License.
 */

package org.apache.ignite.internal.processors.database;

import org.apache.ignite.internal.mem.DirectMemoryProvider;
import org.apache.ignite.internal.pagemem.FullPageId;
import org.apache.ignite.internal.pagemem.impl.PageMemoryNoStoreImpl;
import org.apache.ignite.internal.processors.cache.database.MetadataStorage;
import org.apache.ignite.internal.mem.file.MappedFileMemoryProvider;
import org.apache.ignite.internal.pagemem.PageMemory;
import org.apache.ignite.internal.processors.cache.database.RootPage;
import org.apache.ignite.internal.util.typedef.internal.U;
import org.apache.ignite.testframework.junits.common.GridCommonAbstractTest;

import java.io.File;
import java.util.HashMap;
import java.util.Map;
import java.util.Random;
import java.util.concurrent.ThreadLocalRandom;
import java.util.concurrent.atomic.AtomicLong;

/**
 *
 */
public class MetadataStorageSelfTest extends GridCommonAbstractTest {
    /** Make sure page is small enough to trigger multiple pages in a linked list. */
    private static final int PAGE_SIZE = 1024;

    /** */
    private static File allocationPath;

    /** */
    private static final char[] ALPHABET = "abcdefghijklmnopqrstuvwxyzABCDEFGHIJKLMNOPQRSTUVWXYZ".toCharArray();

    /** {@inheritDoc} */
    @Override protected void beforeTestsStarted() throws Exception {
        allocationPath = U.resolveWorkDirectory("pagemem", false);
    }

    /**
     * @throws Exception if failed.
     */
    public void testMetaIndexAllocation() throws Exception {
        metaAllocation();
    }

    /**
     * @throws Exception If failed.
     */
    private void metaAllocation() throws Exception {
        PageMemory mem = memory(true);

        int[] cacheIds = new int[]{1, "partitioned".hashCode(), "replicated".hashCode()};

        Map<Integer, Map<String, RootPage>> allocatedIdxs = new HashMap<>();

        mem.start();

        try {
            final Map<Integer, MetadataStorage> storeMap = new HashMap<>();

            for (int i = 0; i < 1_000; i++) {
                int cacheId = cacheIds[i % cacheIds.length];

                Map<String, RootPage> idxMap = allocatedIdxs.get(cacheId);

                if (idxMap == null) {
                    idxMap = new HashMap<>();

                    allocatedIdxs.put(cacheId, idxMap);
                }

                String idxName;

                do {
                    idxName = randomName();
                } while (idxMap.containsKey(idxName));

                MetadataStorage metaStore = storeMap.get(cacheId);

                if (metaStore == null) {
<<<<<<< HEAD
                    metaStore = new MetadataStorage(mem, null, new AtomicLong(), cacheId, null,
=======
                    metaStore = new MetadataStorage(mem, null, cacheId, 0, PageMemory.FLAG_IDX, null,
>>>>>>> 887bf2da
                        mem.allocatePage(cacheId, 0, PageMemory.FLAG_IDX), true);

                    storeMap.put(cacheId, metaStore);
                }

                final RootPage rootPage = metaStore.getOrAllocateForTree(idxName);

                assertTrue(rootPage.isAllocated());

                idxMap.put(idxName, rootPage);
            }

            for (int cacheId : cacheIds) {
                Map<String, RootPage> idxMap = allocatedIdxs.get(cacheId);

                for (Map.Entry<String, RootPage> entry : idxMap.entrySet()) {
                    String idxName = entry.getKey();
                    FullPageId rootPageId = entry.getValue().pageId();

                    final RootPage rootPage = storeMap.get(cacheId).getOrAllocateForTree(idxName);

                    assertEquals("Invalid root page ID restored [cacheId=" + cacheId + ", idxName=" + idxName + ']',
                        rootPageId, rootPage.pageId());

                    assertFalse("Root page already allocated [cacheId=" + cacheId + ", idxName=" + idxName + ']',
                        rootPage.isAllocated());
                }
            }
        }
        finally {
            mem.stop();
        }
    }

    /**
     * @return Random name.
     */
    private static String randomName() {
        StringBuilder sb = new StringBuilder();

        Random rnd = ThreadLocalRandom.current();

        int size = rnd.nextInt(25) + 1;

        for (int i = 0; i < size; i++)
            sb.append(ALPHABET[rnd.nextInt(ALPHABET.length)]);

        return sb.toString();
    }

    /**
     * @param clean Clean flag. If {@code true}, will clean previous memory state and allocate
     *      new empty page memory.
     * @return Page memory instance.
     */
    protected PageMemory memory(boolean clean) throws Exception {
        long[] sizes = new long[10];

        for (int i = 0; i < sizes.length; i++)
            sizes[i] = 1024 * 1024;

        DirectMemoryProvider provider = new MappedFileMemoryProvider(log(), allocationPath, clean, sizes);

        return new PageMemoryNoStoreImpl(log, provider, null, PAGE_SIZE);
    }
}<|MERGE_RESOLUTION|>--- conflicted
+++ resolved
@@ -94,12 +94,8 @@
                 MetadataStorage metaStore = storeMap.get(cacheId);
 
                 if (metaStore == null) {
-<<<<<<< HEAD
-                    metaStore = new MetadataStorage(mem, null, new AtomicLong(), cacheId, null,
-=======
-                    metaStore = new MetadataStorage(mem, null, cacheId, 0, PageMemory.FLAG_IDX, null,
->>>>>>> 887bf2da
-                        mem.allocatePage(cacheId, 0, PageMemory.FLAG_IDX), true);
+                    metaStore = new MetadataStorage(mem, null, new AtomicLong(), cacheId, 0, PageMemory.FLAG_IDX,
+                        null, mem.allocatePage(cacheId, 0, PageMemory.FLAG_IDX), true);
 
                     storeMap.put(cacheId, metaStore);
                 }
