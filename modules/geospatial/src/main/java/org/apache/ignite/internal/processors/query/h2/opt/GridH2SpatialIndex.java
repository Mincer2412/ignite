/*
 * Licensed to the Apache Software Foundation (ASF) under one or more
 * contributor license agreements.  See the NOTICE file distributed with
 * this work for additional information regarding copyright ownership.
 * The ASF licenses this file to You under the Apache License, Version 2.0
 * (the "License"); you may not use this file except in compliance with
 * the License.  You may obtain a copy of the License at
 *
 *      http://www.apache.org/licenses/LICENSE-2.0
 *
 * Unless required by applicable law or agreed to in writing, software
 * distributed under the License is distributed on an "AS IS" BASIS,
 * WITHOUT WARRANTIES OR CONDITIONS OF ANY KIND, either express or implied.
 * See the License for the specific language governing permissions and
 * limitations under the License.
 */

package org.apache.ignite.internal.processors.query.h2.opt;

import com.vividsolutions.jts.geom.Envelope;
import com.vividsolutions.jts.geom.Geometry;
import java.util.ArrayList;
import java.util.Collections;
import java.util.HashMap;
import java.util.Iterator;
import java.util.List;
import java.util.Map;
import java.util.concurrent.locks.Lock;
import java.util.concurrent.locks.ReadWriteLock;
import java.util.concurrent.locks.ReentrantReadWriteLock;

import org.apache.ignite.*;
import org.apache.ignite.internal.processors.query.h2.*;
import org.apache.ignite.internal.util.*;
import org.apache.ignite.internal.util.lang.*;
import org.h2.engine.Session;
import org.h2.index.Cursor;
import org.h2.index.IndexType;
import org.h2.index.SingleRowCursor;
import org.h2.index.SpatialIndex;
import org.h2.index.SpatialTreeIndex;
import org.h2.message.DbException;
import org.h2.mvstore.MVStore;
import org.h2.mvstore.rtree.MVRTreeMap;
import org.h2.mvstore.rtree.SpatialKey;
import org.h2.result.SearchRow;
import org.h2.result.SortOrder;
import org.h2.table.IndexColumn;
import org.h2.table.TableFilter;
import org.h2.value.Value;
import org.h2.value.ValueGeometry;
import org.jetbrains.annotations.Nullable;

import static org.apache.ignite.internal.processors.query.h2.opt.GridH2AbstractKeyValueRow.KEY_COL;

/**
 * Spatial index.
 */
@SuppressWarnings("unused"/*reflection*/)
public class GridH2SpatialIndex extends GridH2IndexBase implements SpatialIndex {
    /** */
    private final ReadWriteLock lock = new ReentrantReadWriteLock();

    /** */
    private volatile long rowCnt;

    /** */
    private long rowIds;

    /** */
    private boolean closed;

    /** */
    private final MVRTreeMap<Long>[] segments;

    /** */
    private final Map<Long, GridH2Row> idToRow = new HashMap<>();

    /** */
    private final Map<Value, Long> keyToId = new HashMap<>();

    /** */
    private final MVStore store;

    /**
     * @param tbl Table.
     * @param idxName Index name.
     * @param cols Columns.
     */
    public GridH2SpatialIndex(GridH2Table tbl, String idxName, IndexColumn... cols) {
        this(tbl, idxName, 1, cols);
    }

    /**
     * @param tbl Table.
     * @param idxName Index name.
     * @param segmentsCnt Index segments count.
     * @param cols Columns.
     */
    public GridH2SpatialIndex(GridH2Table tbl, String idxName, int segmentsCnt, IndexColumn... cols) {
        if (cols.length > 1)
            throw DbException.getUnsupportedException("can only do one column");

        if ((cols[0].sortType & SortOrder.DESCENDING) != 0)
            throw DbException.getUnsupportedException("cannot do descending");

        if ((cols[0].sortType & SortOrder.NULLS_FIRST) != 0)
            throw DbException.getUnsupportedException("cannot do nulls first");

        if ((cols[0].sortType & SortOrder.NULLS_LAST) != 0)
            throw DbException.getUnsupportedException("cannot do nulls last");

        initBaseIndex(tbl, 0, idxName, cols, IndexType.createNonUnique(false, false, true));

        table = tbl;

        if (cols[0].column.getType() != Value.GEOMETRY) {
            throw DbException.getUnsupportedException("spatial index on non-geometry column, " +
                cols[0].column.getCreateSQL());
        }

        // Index in memory
        store = MVStore.open(null);

        segments = new MVRTreeMap[segmentsCnt];

        for (int i = 0; i < segmentsCnt; i++)
            segments[i] = store.openMap("spatialIndex-" + i, new MVRTreeMap.Builder<Long>());

        ctx = tbl.rowDescriptor().context();
    }

    /**
     * Check closed.
     */
    private void checkClosed() {
        if (closed)
            throw DbException.throwInternalError();
    }

    /** {@inheritDoc} */
<<<<<<< HEAD
    @Nullable @Override protected IgniteTree doTakeSnapshot() {
=======
    @Override protected int segmentsCount() {
        return segments.length;
    }

    /** {@inheritDoc} */
    @Nullable @Override protected Object doTakeSnapshot() {
>>>>>>> 0b996e62
        return null; // TODO We do not support snapshots, but probably this is possible.
    }

    /** {@inheritDoc} */
    @Override public GridH2Row put(GridH2Row row) {
        assert row instanceof GridH2AbstractKeyValueRow : "requires key to be at 0";

        Lock l = lock.writeLock();

        l.lock();

        try {
            checkClosed();

            Value key = row.getValue(KEY_COL);

            assert key != null;

            final int seg = segmentForRow(row);

            Long rowId = keyToId.get(key);

            if (rowId != null) {
                Long oldRowId = segments[seg].remove(getEnvelope(idToRow.get(rowId), rowId));

                assert rowId.equals(oldRowId);
            }
            else {
                rowId = ++rowIds;

                keyToId.put(key, rowId);
            }

            GridH2Row old = idToRow.put(rowId, row);

            segments[seg].put(getEnvelope(row, rowId), rowId);

            if (old == null)
                rowCnt++; // No replace.

            return old;
        }
        finally {
            l.unlock();
        }
    }

    /**
     * @param row Row.
     * @param rowId Row id.
     * @return Envelope.
     */
    private SpatialKey getEnvelope(SearchRow row, long rowId) {
        Value v = row.getValue(columnIds[0]);
        Geometry g = ((ValueGeometry) v.convertTo(Value.GEOMETRY)).getGeometry();
        Envelope env = g.getEnvelopeInternal();
        return new SpatialKey(rowId,
            (float) env.getMinX(), (float) env.getMaxX(),
            (float) env.getMinY(), (float) env.getMaxY());
    }

    /** {@inheritDoc} */
    @Override public GridH2Row remove(SearchRow row) {
        Lock l = lock.writeLock();

        l.lock();

        try {
            checkClosed();

            Value key = row.getValue(KEY_COL);

            assert key != null;

            Long rowId = keyToId.remove(key);

            assert rowId != null;

            GridH2Row oldRow = idToRow.remove(rowId);

            assert oldRow != null;

            final int seg = segmentForRow(row);

            if (!segments[seg].remove(getEnvelope(row, rowId), rowId))
                throw DbException.throwInternalError("row not found");

            rowCnt--;

            return oldRow;
        }
        finally {
            l.unlock();
        }
    }

    /** {@inheritDoc} */
    @Override public void destroy() {
        Lock l = lock.writeLock();

        l.lock();

        try {
            closed = true;

            store.close();
        }
        finally {
            l.unlock();
        }

        super.destroy();
    }

    /** {@inheritDoc} */
    @Override public double getCost(Session ses, int[] masks, TableFilter[] filters, int filter, SortOrder sortOrder) {
        return SpatialTreeIndex.getCostRangeIndex(masks,
            table.getRowCountApproximation(), columns) / 10;
    }

    /** {@inheritDoc} */
    @Override public Cursor find(TableFilter filter, SearchRow first, SearchRow last) {
        return find0(filter);
    }

    /** {@inheritDoc} */
    @Override public Cursor find(Session ses, SearchRow first, SearchRow last) {
        return find0(null);
    }

    /**
     * @param filter Table filter.
     * @return Cursor.
     */
    private Cursor find0(TableFilter filter) {
        Lock l = lock.readLock();

        l.lock();

        try {
            checkClosed();

<<<<<<< HEAD
            return new H2Cursor(rowIterator(treeMap.keySet().iterator(), filter));
=======
            final int seg = threadLocalSegment();

            final MVRTreeMap<Long> segment = segments[seg];

            return new GridH2Cursor(rowIterator(segment.keySet().iterator(), filter));
>>>>>>> 0b996e62
        }
        finally {
            l.unlock();
        }
    }

    /** {@inheritDoc} */
    @Override public GridH2Row findOne(GridH2Row row) {
        throw new UnsupportedOperationException();
    }

    /** {@inheritDoc} */
    @Override public boolean canGetFirstOrLast() {
        return true;
    }

    /**
     * @param i Spatial key iterator.
     * @param filter Table filter.
     * @return Iterator over rows.
     */
    private GridCursor<GridH2Row> rowIterator(Iterator<SpatialKey> i, TableFilter filter) {
        if (!i.hasNext())
            return EMPTY_CURSOR;

        List<GridH2Row> rows = new ArrayList<>();

        do {
            GridH2Row row = idToRow.get(i.next().getId());

            assert row != null;

            rows.add(row);
        }
        while (i.hasNext());

        return filter(new GridCursorIteratorWrapper(rows.iterator()), threadLocalFilter());
    }

    /** {@inheritDoc} */
    @Override public Cursor findFirstOrLast(Session ses, boolean first) {
        Lock l = lock.readLock();

        l.lock();

        try {
            checkClosed();

            if (!first)
                throw DbException.throwInternalError("Spatial Index can only be fetch by ascending order");

<<<<<<< HEAD
            GridCursor<GridH2Row> iter = rowIterator(treeMap.keySet().iterator(), null);
=======
            final int seg = threadLocalSegment();

            final MVRTreeMap<Long> segment = segments[seg];

            Iterator<GridH2Row> iter = rowIterator(segment.keySet().iterator(), null);
>>>>>>> 0b996e62

            return new SingleRowCursor(iter.next() ? iter.get() : null);
        }
        catch (IgniteCheckedException e) {
            throw DbException.convert(e);
        }
        finally {
            l.unlock();
        }
    }

    /** {@inheritDoc} */
    @Override public long getRowCount(Session ses) {
        return rowCnt;
    }

    /** {@inheritDoc} */
    @Override public long getRowCountApproximation() {
        return rowCnt;
    }

    /** {@inheritDoc} */
    @Override public Cursor findByGeometry(TableFilter filter, SearchRow intersection) {
        Lock l = lock.readLock();

        l.lock();

        try {
            if (intersection == null)
                return find(filter.getSession(), null, null);

<<<<<<< HEAD
            return new H2Cursor(rowIterator(treeMap.findIntersectingKeys(getEnvelope(intersection, 0)), filter));
=======
            final int seg = threadLocalSegment();

            final MVRTreeMap<Long> segment = segments[seg];

            return new GridH2Cursor(rowIterator(segment.findIntersectingKeys(getEnvelope(intersection, 0)), filter));
>>>>>>> 0b996e62
        }
        finally {
            l.unlock();
        }
    }
}<|MERGE_RESOLUTION|>--- conflicted
+++ resolved
@@ -139,16 +139,12 @@
     }
 
     /** {@inheritDoc} */
-<<<<<<< HEAD
-    @Nullable @Override protected IgniteTree doTakeSnapshot() {
-=======
     @Override protected int segmentsCount() {
         return segments.length;
     }
 
     /** {@inheritDoc} */
-    @Nullable @Override protected Object doTakeSnapshot() {
->>>>>>> 0b996e62
+    @Nullable @Override protected IgniteTree doTakeSnapshot() {
         return null; // TODO We do not support snapshots, but probably this is possible.
     }
 
@@ -291,15 +287,11 @@
         try {
             checkClosed();
 
-<<<<<<< HEAD
-            return new H2Cursor(rowIterator(treeMap.keySet().iterator(), filter));
-=======
             final int seg = threadLocalSegment();
 
             final MVRTreeMap<Long> segment = segments[seg];
 
-            return new GridH2Cursor(rowIterator(segment.keySet().iterator(), filter));
->>>>>>> 0b996e62
+            return new H2Cursor(rowIterator(segment.keySet().iterator(), filter));
         }
         finally {
             l.unlock();
@@ -351,15 +343,11 @@
             if (!first)
                 throw DbException.throwInternalError("Spatial Index can only be fetch by ascending order");
 
-<<<<<<< HEAD
-            GridCursor<GridH2Row> iter = rowIterator(treeMap.keySet().iterator(), null);
-=======
             final int seg = threadLocalSegment();
 
             final MVRTreeMap<Long> segment = segments[seg];
 
-            Iterator<GridH2Row> iter = rowIterator(segment.keySet().iterator(), null);
->>>>>>> 0b996e62
+            GridCursor<GridH2Row> iter = rowIterator(segment.keySet().iterator(), null);
 
             return new SingleRowCursor(iter.next() ? iter.get() : null);
         }
@@ -391,15 +379,11 @@
             if (intersection == null)
                 return find(filter.getSession(), null, null);
 
-<<<<<<< HEAD
-            return new H2Cursor(rowIterator(treeMap.findIntersectingKeys(getEnvelope(intersection, 0)), filter));
-=======
             final int seg = threadLocalSegment();
 
             final MVRTreeMap<Long> segment = segments[seg];
 
-            return new GridH2Cursor(rowIterator(segment.findIntersectingKeys(getEnvelope(intersection, 0)), filter));
->>>>>>> 0b996e62
+            return new H2Cursor(rowIterator(segment.findIntersectingKeys(getEnvelope(intersection, 0)), filter));
         }
         finally {
             l.unlock();
