/* @java.file.header */

/*  _________        _____ __________________        _____
 *  __  ____/___________(_)______  /__  ____/______ ____(_)_______
 *  _  / __  __  ___/__  / _  __  / _  / __  _  __ `/__  / __  __ \
 *  / /_/ /  _  /    _  /  / /_/ /  / /_/ /  / /_/ / _  /  _  / / /
 *  \____/   /_/     /_/   \_,__/   \____/   \__,_/  /_/   /_/ /_/
 */

package org.gridgain.grid.kernal.processors.portable;

import org.gridgain.client.marshaller.*;
import org.gridgain.grid.kernal.processors.*;
import org.gridgain.grid.portables.*;
import org.jetbrains.annotations.*;

import java.util.*;

/**
 * Portable processor.
 */
public interface GridPortableProcessor extends GridProcessor {
    /**
     * @param typeName Type name.
     * @return Type ID.
     */
    public int typeId(String typeName);

    /**
     * @param obj Object to marshal.
     * @return Portable object.
     * @throws GridPortableException In case of error.
     */
    public Object marshalToPortable(@Nullable Object obj) throws GridPortableException;

    /**
     * @param obj Object (portable or not).
     * @return Detached portable object or original object.
     */
    public Object detachPortable(@Nullable Object obj);

    /**
     * @return Portable marshaller for client connectivity or {@code null} if it's not
     *      supported (in case of OS edition).
     */
    @Nullable public GridClientMarshaller portableMarshaller();

    /**
     * @param marsh Client marshaller.
     * @return Whether marshaller is portable.
     */
    public boolean isPortable(GridClientMarshaller marsh);

    /**
     * @return Builder.
     */
    public <T> GridPortableBuilder<T> builder();

    /**
     * @param typeId Type ID.
<<<<<<< HEAD
=======
     * @param newMeta New meta data.
     * @throws GridPortableException In case of error.
     */
    public void addMeta(int typeId, final GridPortableMetaData newMeta) throws GridPortableException;

    /**
     * @param typeId Type ID.
>>>>>>> 45098354
     * @return Meta data.
     * @throws GridPortableException In case of error.
     */
    @Nullable public GridPortableMetaData metaData(int typeId) throws GridPortableException;
<<<<<<< HEAD
=======

    /**
     * @param typeIds Type ID.
     * @return Meta data.
     * @throws GridPortableException In case of error.
     */
    public Map<Integer, GridPortableMetaData> metaData(Collection<Integer> typeIds) throws GridPortableException;
>>>>>>> 45098354
}<|MERGE_RESOLUTION|>--- conflicted
+++ resolved
@@ -58,8 +58,6 @@
 
     /**
      * @param typeId Type ID.
-<<<<<<< HEAD
-=======
      * @param newMeta New meta data.
      * @throws GridPortableException In case of error.
      */
@@ -67,13 +65,10 @@
 
     /**
      * @param typeId Type ID.
->>>>>>> 45098354
      * @return Meta data.
      * @throws GridPortableException In case of error.
      */
     @Nullable public GridPortableMetaData metaData(int typeId) throws GridPortableException;
-<<<<<<< HEAD
-=======
 
     /**
      * @param typeIds Type ID.
@@ -81,5 +76,4 @@
      * @throws GridPortableException In case of error.
      */
     public Map<Integer, GridPortableMetaData> metaData(Collection<Integer> typeIds) throws GridPortableException;
->>>>>>> 45098354
 }