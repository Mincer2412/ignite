/* @java.file.header */

/*  _________        _____ __________________        _____
 *  __  ____/___________(_)______  /__  ____/______ ____(_)_______
 *  _  / __  __  ___/__  / _  __  / _  / __  _  __ `/__  / __  __ \
 *  / /_/ /  _  /    _  /  / /_/ /  / /_/ /  / /_/ / _  /  _  / / /
 *  \____/   /_/     /_/   \_,__/   \____/   \__,_/  /_/   /_/ /_/
 */

package org.gridgain.grid.kernal.processors.cache;

import org.gridgain.grid.*;
import org.gridgain.grid.cache.*;
import org.gridgain.grid.kernal.processors.cache.distributed.near.*;
import org.gridgain.grid.kernal.processors.cache.dr.*;
import org.gridgain.grid.kernal.processors.dr.*;
import org.gridgain.grid.lang.*;
import org.gridgain.grid.portables.*;
import org.gridgain.grid.security.*;
import org.gridgain.grid.util.*;
import org.gridgain.grid.util.future.*;
import org.gridgain.grid.util.lang.*;
import org.gridgain.grid.util.tostring.*;
import org.gridgain.grid.util.typedef.*;
import org.gridgain.grid.util.typedef.internal.*;
import org.jetbrains.annotations.*;

import java.io.*;
import java.util.*;
import java.util.concurrent.atomic.*;

import static org.gridgain.grid.cache.GridCacheTxState.*;
import static org.gridgain.grid.events.GridEventType.*;
import static org.gridgain.grid.kernal.processors.cache.GridCacheOperation.*;
import static org.gridgain.grid.kernal.processors.dr.GridDrType.*;

/**
 * Transaction adapter for cache transactions.
 */
public abstract class GridCacheTxLocalAdapter<K, V> extends GridCacheTxAdapter<K, V>
    implements GridCacheTxLocalEx<K, V> {
    /** */
    private static final long serialVersionUID = 0L;

    /** Per-transaction read map. */
    @GridToStringExclude
    protected Map<GridCacheTxKey<K>, GridCacheTxEntry<K, V>> txMap;

    /** Read view on transaction map. */
    @GridToStringExclude
    protected GridCacheTxMap<K, V> readView;

    /** Write view on transaction map. */
    @GridToStringExclude
    protected GridCacheTxMap<K, V> writeView;

    /** Minimal version encountered (either explicit lock or XID of this transaction). */
    protected GridCacheVersion minVer;

    /** Flag indicating with TM commit happened. */
    protected AtomicBoolean doneFlag = new AtomicBoolean(false);

    /** Committed versions, relative to base. */
    private Collection<GridCacheVersion> committedVers = Collections.emptyList();

    /** Rolled back versions, relative to base. */
    private Collection<GridCacheVersion> rolledbackVers = Collections.emptyList();

    /** Base for completed versions. */
    private GridCacheVersion completedBase;

    /** Flag indicating partition lock in group lock transaction. */
    private boolean partLock;

    /** Flag indicating that transformed values should be sent to remote nodes. */
    private boolean sndTransformedVals;

    /** Commit error. */
    protected AtomicReference<Throwable> commitErr = new AtomicReference<>();

    /** Active cache IDs. */
    protected Set<Integer> activeCacheIds = new HashSet<>();

    /**
     * Empty constructor required for {@link Externalizable}.
     */
    protected GridCacheTxLocalAdapter() {
        // No-op.
    }

    /**
     * @param cctx Cache registry.
     * @param xidVer Transaction ID.
     * @param implicit {@code True} if transaction was implicitly started by the system,
     *      {@code false} if it was started explicitly by user.
     * @param implicitSingle {@code True} if transaction is implicit with only one key.
     * @param concurrency Concurrency.
     * @param isolation Isolation.
     * @param timeout Timeout.
     * @param txSize Expected transaction size.
     * @param grpLockKey Group lock key if this is a group-lock transaction.
     * @param partLock {@code True} if this is a group-lock transaction and lock is acquired for whole partition.
     */
    protected GridCacheTxLocalAdapter(
        GridCacheSharedContext<K, V> cctx,
        GridCacheVersion xidVer,
        boolean implicit,
        boolean implicitSingle,
        GridCacheTxConcurrency concurrency,
        GridCacheTxIsolation isolation,
        long timeout,
        int txSize,
        @Nullable GridCacheTxKey grpLockKey,
        boolean partLock,
        @Nullable UUID subjId,
        int taskNameHash
    ) {
        super(cctx, xidVer, implicit, implicitSingle, /*local*/true, concurrency, isolation, timeout, txSize,
            grpLockKey, subjId, taskNameHash);

        assert !partLock || grpLockKey != null;

        this.partLock = partLock;

        minVer = xidVer;
    }

    /** {@inheritDoc} */
    @Override public UUID eventNodeId() {
        return cctx.localNodeId();
    }

    /** {@inheritDoc} */
    @Override public UUID originatingNodeId() {
        return cctx.localNodeId();
    }

    /** {@inheritDoc} */
    @Override public boolean empty() {
        return txMap.isEmpty();
    }

    /** {@inheritDoc} */
    @Override public Collection<UUID> masterNodeIds() {
        return Collections.singleton(nodeId);
    }

    /** {@inheritDoc} */
    @Override public boolean partitionLock() {
        return partLock;
    }

    /** {@inheritDoc} */
    @Override public Throwable commitError() {
        return commitErr.get();
    }

    /** {@inheritDoc} */
    @Override public void commitError(Throwable e) {
        commitErr.compareAndSet(null, e);
    }

    /** {@inheritDoc} */
    @Override public boolean onOwnerChanged(GridCacheEntryEx<K, V> entry, GridCacheMvccCandidate<K> owner) {
        assert false;
        return false;
    }

    /**
     * Gets collection of active cache IDs for this transaction.
     *
     * @return Collection of active cache IDs.
     */
    @Override public Collection<Integer> activeCacheIds() {
        return activeCacheIds;
    }

    /** {@inheritDoc} */
    @Override public boolean isStarted() {
        return txMap != null;
    }

    /** {@inheritDoc} */
    @Override public boolean hasWriteKey(GridCacheTxKey<K> key) {
        return writeView.containsKey(key);
    }

    /**
     * @return Transaction read set.
     */
    @Override public Set<GridCacheTxKey<K>> readSet() {
        return txMap == null ? Collections.<GridCacheTxKey<K>>emptySet() : readView.keySet();
    }

    /**
     * @return Transaction write set.
     */
    @Override public Set<GridCacheTxKey<K>> writeSet() {
        return txMap == null ? Collections.<GridCacheTxKey<K>>emptySet() : writeView.keySet();
    }

    /** {@inheritDoc} */
    @Override public boolean removed(GridCacheTxKey<K> key) {
        if (txMap == null)
            return false;

        GridCacheTxEntry<K, V> e = txMap.get(key);

        return e != null && e.op() == DELETE;
    }

    /** {@inheritDoc} */
    @Override public Map<GridCacheTxKey<K>, GridCacheTxEntry<K, V>> readMap() {
        return readView == null ? Collections.<GridCacheTxKey<K>, GridCacheTxEntry<K, V>>emptyMap() : readView;
    }

    /** {@inheritDoc} */
    @Override public Map<GridCacheTxKey<K>, GridCacheTxEntry<K, V>> writeMap() {
        return writeView == null ? Collections.<GridCacheTxKey<K>, GridCacheTxEntry<K, V>>emptyMap() : writeView;
    }

    /** {@inheritDoc} */
    @Override public Collection<GridCacheTxEntry<K, V>> allEntries() {
        return txMap == null ? Collections.<GridCacheTxEntry<K, V>>emptySet() : txMap.values();
    }

    /** {@inheritDoc} */
    @Override public Collection<GridCacheTxEntry<K, V>> readEntries() {
        return readView == null ? Collections.<GridCacheTxEntry<K, V>>emptyList() : readView.values();
    }

    /** {@inheritDoc} */
    @Override public Collection<GridCacheTxEntry<K, V>> writeEntries() {
        return writeView == null ? Collections.<GridCacheTxEntry<K, V>>emptyList() : writeView.values();
    }

    /** {@inheritDoc} */
    @Nullable @Override public GridCacheTxEntry<K, V> entry(GridCacheTxKey<K> key) {
        return txMap == null ? null : txMap.get(key);
    }

    /** {@inheritDoc} */
    @Override public void seal() {
        if (readView != null)
            readView.seal();

        if (writeView != null)
            writeView.seal();
    }

    /**
     * @param snd {@code True} if values in tx entries should be replaced with transformed values and sent
     * to remote nodes.
     */
    public void sendTransformedValues(boolean snd) {
        sndTransformedVals = snd;
    }

    /**
     * @return {@code True} if should be committed after lock is acquired.
     */
    protected boolean commitAfterLock() {
        return implicit() && (!dht() || colocated());
    }

    /** {@inheritDoc} */
    @SuppressWarnings({"RedundantTypeArguments"})
    @Nullable @Override public GridTuple<V> peek(
        GridCacheContext<K, V> cacheCtx,
        boolean failFast,
        K key,
        GridPredicate<GridCacheEntry<K, V>>[] filter
    ) throws GridCacheFilterFailedException {
        GridCacheTxEntry<K, V> e = txMap == null ? null : txMap.get(cacheCtx.txKey(key));

        if (e != null) {
            // We should look at tx entry previous value. If this is a user peek then previous
            // value is the same as value. If this is a filter evaluation peek then previous value holds
            // value visible to filter while value contains value enlisted for write.
            if (!F.isAll(e.cached().wrap(false), filter))
                return e.hasPreviousValue() ? F.t(CU.<V>failed(failFast, e.previousValue())) : null;

            return e.hasPreviousValue() ? F.t(e.previousValue()) : null;
        }

        return null;
    }

    /** {@inheritDoc} */
    @Override public GridFuture<Boolean> loadMissing(
        final GridCacheContext<K, V> cacheCtx,
        boolean async,
        final Collection<? extends K> keys,
        boolean deserializePortable,
        final GridBiInClosure<K, V> c
    ) {
        if (!async) {
            try {
                return new GridFinishedFuture<>(cctx.kernalContext(),
                    cacheCtx.store().loadAllFromStore(this, keys, c));
            }
            catch (GridException e) {
                return new GridFinishedFuture<>(cctx.kernalContext(), e);
            }
        }
        else
            return cctx.kernalContext().closure().callLocalSafe(
                new GPC<Boolean>() {
                    @Override public Boolean call() throws Exception {
                        return cacheCtx.store().loadAllFromStore(GridCacheTxLocalAdapter.this, keys, c);
                    }
                },
                true);
    }

    /**
     * Gets minimum version present in transaction.
     *
     * @return Minimum versions.
     */
    @Override public GridCacheVersion minVersion() {
        return minVer;
    }

    /**
     * @throws GridException If prepare step failed.
     */
    @SuppressWarnings({"CatchGenericClass"})
    public void userPrepare() throws GridException {
        if (state() != PREPARING) {
            if (timedOut())
                throw new GridCacheTxTimeoutException("Transaction timed out: " + this);

            GridCacheTxState state = state();

            setRollbackOnly();

            throw new GridException("Invalid transaction state for prepare [state=" + state + ", tx=" + this + ']');
        }

        checkValid();

        try {
            cctx.tm().prepareTx(this);
        }
        catch (GridException e) {
            throw e;
        }
        catch (Throwable e) {
            setRollbackOnly();

            throw new GridException("Transaction validation produced a runtime exception: " + this, e);
        }
    }

    /** {@inheritDoc} */
    @Override public void commit() throws GridException {
        try {
            commitAsync().get();
        }
        finally {
            cctx.tm().txContextReset();
        }
    }

    /** {@inheritDoc} */
    @Override public void prepare() throws GridException {
        prepareAsync().get();
    }

    /**
     * Checks that locks are in proper state for commit.
     *
     * @param entry Cache entry to check.
     */
    private void checkCommitLocks(GridCacheEntryEx<K, V> entry) {
        assert ownsLockUnsafe(entry) : "Lock is not owned for commit in PESSIMISTIC mode [entry=" + entry +
            ", tx=" + this + ']';
    }

    /**
     * Uncommits transaction by invalidating all of its entries.
     */
    @SuppressWarnings({"CatchGenericClass"})
    private void uncommit() {
        for (GridCacheTxEntry<K, V> e : writeMap().values()) {
            try {
                GridCacheEntryEx<K, V> cacheEntry = e.cached();

                if (e.op() != NOOP)
                    cacheEntry.invalidate(null, xidVer);
            }
            catch (Throwable t) {
                U.error(log, "Failed to invalidate transaction entries while reverting a commit.", t);

                break;
            }
        }

        cctx.tm().uncommitTx(this);
    }

    /**
     * Gets cache entry for given key.
     *
     * @param key Key.
     * @return Cache entry.
     */
    protected GridCacheEntryEx<K, V> entryEx(GridCacheContext<K, V> cacheCtx, GridCacheTxKey<K> key) {
        return cacheCtx.cache().entryEx(key.key());
    }

    /**
     * Gets cache entry for given key and topology version.
     *
     * @param key Key.
     * @param topVer Topology version.
     * @return Cache entry.
     */
    protected GridCacheEntryEx<K, V> entryEx(GridCacheContext<K, V> cacheCtx, GridCacheTxKey<K> key, long topVer) {
        return cacheCtx.cache().entryEx(key.key(), topVer);
    }

    /**
     * Store manager for current transaction.
     *
     * @return Store manager.
     */
    protected GridCacheStoreManager<K, V> store() {
        if (!activeCacheIds.isEmpty()) {
            int cacheId = F.first(activeCacheIds);

            GridCacheStoreManager<K, V> store = cctx.cacheContext(cacheId).store();

            return store.configured() ? store : null;
        }

        return null;
    }

    /**
     * Performs batch database operations. This commit must be called
     * before {@link #userCommit()}. This way if there is a DB failure,
     * cache transaction can still be rolled back.
     *
     * @param writeEntries Transaction write set.
     * @throws GridException If batch update failed.
     */
    @SuppressWarnings({"CatchGenericClass"})
    protected void batchStoreCommit(Iterable<GridCacheTxEntry<K, V>> writeEntries) throws GridException {
        GridCacheStoreManager<K, V> store = store();

        if (store != null && (!internal() || groupLock())) {
            try {
                // Implicit transactions are always updated at the end.
                if (isBatchUpdate()) {
                    if (writeEntries != null) {
                        Map<K, GridBiTuple<V, GridCacheVersion>> putMap = null;
                        List<K> rmvCol = null;

                        /*
                         * Batch database processing.
                         */
                        for (GridCacheTxEntry<K, V> e : writeEntries) {
                            boolean intercept = e.context().config().getInterceptor() != null;

                            if (intercept || !F.isEmpty(e.transformClosures()))
                                e.cached().unswap(true, false);

                            GridTuple3<GridCacheOperation, V, byte[]> res = applyTransformClosures(e, false);

                            GridCacheContext<K, V> cacheCtx = e.context();

                            GridCacheOperation op = res.get1();
                            K key = e.key();
                            V val = res.get2();
                            GridCacheVersion ver = writeVersion();

                            if (op == CREATE || op == UPDATE) {
                                // Batch-process all removes if needed.
                                if (rmvCol != null && !rmvCol.isEmpty()) {
                                    store.removeAllFromStore(this, rmvCol);

                                    // Reset.
                                    rmvCol.clear();
                                }

                                if (intercept) {
                                    V old = e.cached().rawGetOrUnmarshal(true);

                                    val = (V)cacheCtx.config().getInterceptor().onBeforePut(key, old, val);

                                    if (val == null)
                                        continue;

                                    val = cacheCtx.unwrapTemporary(val);
                                }

                                if (putMap == null)
                                    putMap = new LinkedHashMap<>(writeMap().size(), 1.0f);

                                putMap.put(key, F.t(val, ver));
                            }
                            else if (op == DELETE) {
                                // Batch-process all puts if needed.
                                if (putMap != null && !putMap.isEmpty()) {
                                    store.putAllToStore(this, putMap);

                                    // Reset.
                                    putMap.clear();
                                }

                                if (intercept) {
                                    V old = e.cached().rawGetOrUnmarshal(true);

                                    GridBiTuple<Boolean, V> t = cacheCtx.config().<K, V>getInterceptor()
                                        .onBeforeRemove(key, old);

                                    if (cacheCtx.cancelRemove(t))
                                        continue;
                                }

                                if (rmvCol == null)
                                    rmvCol = new LinkedList<>();

                                rmvCol.add(key);
                            }
                            else if (log.isDebugEnabled())
                                log.debug("Ignoring NOOP entry for batch store commit: " + e);
                        }

                        if (putMap != null && !putMap.isEmpty()) {
                            assert rmvCol == null || rmvCol.isEmpty();

                            // Batch put at the end of transaction.
                            store.putAllToStore(this, putMap);
                        }

                        if (rmvCol != null && !rmvCol.isEmpty()) {
                            assert putMap == null || putMap.isEmpty();

                            // Batch remove at the end of transaction.
                            store.removeAllFromStore(this, rmvCol);
                        }
                    }
                }

                // Commit while locks are held.
                store.txEnd(this, true);
            }
            catch (GridException ex) {
                commitError(ex);

                setRollbackOnly();

                // Safe to remove transaction from committed tx list because nothing was committed yet.
                cctx.tm().removeCommittedTx(this);

                throw ex;
            }
            catch (Throwable ex) {
                commitError(ex);

                setRollbackOnly();

                // Safe to remove transaction from committed tx list because nothing was committed yet.
                cctx.tm().removeCommittedTx(this);

                throw new GridException("Failed to commit transaction to database: " + this, ex);
            }
        }
    }

    /** {@inheritDoc} */
    @SuppressWarnings({"CatchGenericClass"})
    @Override public void userCommit() throws GridException {
        GridCacheTxState state = state();

        if (state != COMMITTING) {
            if (timedOut())
                throw new GridCacheTxTimeoutException("Transaction timed out: " + this);

            setRollbackOnly();

            throw new GridException("Invalid transaction state for commit [state=" + state + ", tx=" + this + ']');
        }

        checkValid();

        boolean empty = F.isEmpty(near() ? txMap : writeMap());

        // Register this transaction as completed prior to write-phase to
        // ensure proper lock ordering for removed entries.
        // We add colocated transaction to committed set even if it is empty to correctly order
        // locks on backup nodes.
        if (!empty || colocated())
            cctx.tm().addCommittedTx(this);

        if (groupLock())
            addGroupTxMapping(writeSet());

        if (!empty) {
            // We are holding transaction-level locks for entries here, so we can get next write version.
            writeVersion(cctx.versions().next(topologyVersion()));

            batchStoreCommit(writeMap().values());

            try {
                cctx.tm().txContext(this);

                long topVer = topologyVersion();

                /*
                 * Commit to cache. Note that for 'near' transaction we loop through all the entries.
                 */
                for (GridCacheTxEntry<K, V> txEntry : (near() ? allEntries() : writeEntries())) {
                    GridCacheContext<K, V> cacheCtx = txEntry.context();

                    GridDrType drType = cacheCtx.isDrEnabled() ? DR_PRIMARY : DR_NONE;

                    UUID nodeId = txEntry.nodeId() == null ? this.nodeId : txEntry.nodeId();

                    try {
                        while (true) {
                            try {
                                GridCacheEntryEx<K, V> cached = txEntry.cached();

                                // Must try to evict near entries before committing from
                                // transaction manager to make sure locks are held.
                                if (!evictNearEntry(txEntry, false)) {
<<<<<<< HEAD
                                    if (cacheCtx.isNear() && cacheCtx.config().getDrReceiverConfiguration() != null) {
=======
                                    if (near() && cctx.dr().receiveEnabled()) {
>>>>>>> 0703d66a
                                        cached.markObsolete(xidVer);

                                        break;
                                    }

                                    if (cached.detached())
                                        break;

                                    GridCacheEntryEx<K, V> nearCached = null;

                                    boolean metrics = true;

                                    if (updateNearCache(cacheCtx, txEntry.key(), topVer))
                                        nearCached = cacheCtx.dht().near().peekEx(txEntry.key());
                                    else if (cacheCtx.isNear() && txEntry.locallyMapped())
                                        metrics = false;

                                    boolean evt = !isNearLocallyMapped(txEntry, false);

                                    // For near local transactions we must record DHT version
                                    // in order to keep near entries on backup nodes until
                                    // backup remote transaction completes.
                                    if (cacheCtx.isNear())
                                        ((GridNearCacheEntry<K, V>)cached).recordDhtVersion(txEntry.dhtVersion());

                                    if (!F.isEmpty(txEntry.transformClosures()) || !F.isEmpty(txEntry.filters()))
                                        txEntry.cached().unswap(true, false);

                                    GridTuple3<GridCacheOperation, V, byte[]> res = applyTransformClosures(txEntry,
                                        true);

                                    GridCacheOperation op = res.get1();
                                    V val = res.get2();
                                    byte[] valBytes = res.get3();

                                    // Preserve TTL if needed.
                                    if (txEntry.ttl() < 0)
                                        txEntry.ttl(cached.ttl());

                                    // Deal with DR conflicts.
                                    GridCacheVersion explicitVer = txEntry.drVersion() != null ?
                                        txEntry.drVersion() : writeVersion();

<<<<<<< HEAD
                                    boolean drNeedResolve = cacheCtx.drNeedResolve(cached.version(), explicitVer);

                                    if (drNeedResolve) {
                                        GridBiTuple<GridCacheOperation, GridDrReceiverConflictContextImpl<K, V>> drRes =
                                            drResolveConflict(op, txEntry.key(), val, valBytes, txEntry.ttl(),
                                            txEntry.drExpireTime(), explicitVer, cached);

                                        assert drRes != null;

                                        GridDrReceiverConflictContextImpl<K, V> drCtx = drRes.get2();

                                        if (drCtx.isUseOld())
                                            op = NOOP;
                                        else if (drCtx.isUseNew()) {
                                            txEntry.ttl(drCtx.ttl());

                                            if (drCtx.newEntry().dataCenterId() != cctx.gridConfig().getDataCenterId())
                                                txEntry.drExpireTime(drCtx.expireTime());
                                            else
                                                txEntry.drExpireTime(-1L);
                                        }
                                        else {
                                            assert drCtx.isMerge();

                                            op = drRes.get1();
                                            val = drCtx.mergeValue();
                                            valBytes = null;
=======
                                    GridDrResolveResult<V> drRes = cctx.dr().resolveTx(cached,
                                        txEntry,
                                        explicitVer,
                                        op,
                                        val,
                                        valBytes,
                                        txEntry.ttl(),
                                        txEntry.drExpireTime());

                                    if (drRes != null) {
                                        op = drRes.operation();
                                        val = drRes.value();
                                        valBytes = drRes.valueBytes();

                                        if (drRes.isMerge())
>>>>>>> 0703d66a
                                            explicitVer = writeVersion();
                                    }
                                    else
                                        // Nullify explicit version so that innerSet/innerRemove will work as usual.
                                        explicitVer = null;

<<<<<<< HEAD
                                    if (sndTransformedVals || drNeedResolve) {
                                        assert sndTransformedVals && cacheCtx.isReplicated() || drNeedResolve;
=======
                                    if (sndTransformedVals || (drRes != null)) {
                                        assert sndTransformedVals && cctx.isReplicated() || (drRes != null);
>>>>>>> 0703d66a

                                        txEntry.value(val, true, false);
                                        txEntry.valueBytes(valBytes);
                                        txEntry.op(op);
                                        txEntry.transformClosures(null);
                                        txEntry.drVersion(explicitVer);
                                    }

                                    if (op == CREATE || op == UPDATE) {
                                        GridCacheUpdateTxResult<V> updRes = cached.innerSet(
                                            this,
                                            eventNodeId(),
                                            txEntry.nodeId(),
                                            val,
                                            valBytes,
                                            false,
                                            false,
                                            txEntry.ttl(),
                                            evt,
                                            metrics,
                                            topVer,
                                            txEntry.filters(),
                                            cached.detached() ? DR_NONE : drType,
                                            txEntry.drExpireTime(),
                                            near() ? null : explicitVer,
                                            CU.subjectId(this, cctx),
                                            resolveTaskName());

                                        if (nearCached != null && updRes.success())
                                            nearCached.innerSet(
                                                null,
                                                eventNodeId(),
                                                nodeId,
                                                val,
                                                valBytes,
                                                false,
                                                false,
                                                txEntry.ttl(),
                                                false,
                                                metrics,
                                                topVer,
                                                CU.<K, V>empty(),
                                                DR_NONE,
                                                txEntry.drExpireTime(),
                                                null,
                                                CU.subjectId(this, cctx),
                                                resolveTaskName());
                                    }
                                    else if (op == DELETE) {
                                        GridCacheUpdateTxResult<V> updRes = cached.innerRemove(
                                            this,
                                            eventNodeId(),
                                            txEntry.nodeId(),
                                            false,
                                            false,
                                            evt,
                                            metrics,
                                            topVer,
                                            txEntry.filters(),
                                            cached.detached()  ? DR_NONE : drType,
                                            near() ? null : explicitVer,
                                            CU.subjectId(this, cctx),
                                            resolveTaskName());

                                        if (nearCached != null && updRes.success())
                                            nearCached.innerRemove(
                                                null,
                                                eventNodeId(),
                                                nodeId,
                                                false,
                                                false,
                                                false,
                                                metrics,
                                                topVer,
                                                CU.<K, V>empty(),
                                                DR_NONE,
                                                null,
                                                CU.subjectId(this, cctx),
                                                resolveTaskName());
                                    }
                                    else if (op == RELOAD) {
                                        cached.innerReload(CU.<K, V>empty());

                                        if (nearCached != null)
                                            nearCached.innerReload(CU.<K, V>empty());
                                    }
                                    else if (op == READ) {
                                        assert near();

                                        if (log.isDebugEnabled())
                                            log.debug("Ignoring READ entry when committing: " + txEntry);
                                    }
                                    else {
                                        assert !groupLock() || txEntry.groupLockEntry() || ownsLock(txEntry.cached()):
                                            "Transaction does not own lock for group lock entry during  commit [tx=" +
                                                this + ", txEntry=" + txEntry + ']';

                                        if (log.isDebugEnabled())
                                            log.debug("Ignoring NOOP entry when committing: " + txEntry);
                                    }
                                }

                                // Check commit locks after set, to make sure that
                                // we are not changing obsolete entries.
                                // (innerSet and innerRemove will throw an exception
                                // if an entry is obsolete).
                                if (txEntry.op() != READ && !txEntry.groupLockEntry())
                                    checkCommitLocks(cached);

                                // Break out of while loop.
                                break;
                            }
                            // If entry cached within transaction got removed.
                            catch (GridCacheEntryRemovedException ignored) {
                                if (log.isDebugEnabled())
                                    log.debug("Got removed entry during transaction commit (will retry): " + txEntry);

                                txEntry.cached(entryEx(cacheCtx, txEntry.txKey()), txEntry.keyBytes());
                            }
                        }
                    }
                    catch (Throwable ex) {
                        // We are about to initiate transaction rollback when tx has started to committing.
                        // Need to remove version from committed list.
                        cctx.tm().removeCommittedTx(this);

                        if (X.hasCause(ex, GridCacheIndexUpdateException.class) && cacheCtx.cache().isMongoDataCache()) {
                            if (log.isDebugEnabled())
                                log.debug("Failed to update mongo document index (transaction entry will " +
                                    "be ignored): " + txEntry);

                            // Set operation to NOOP.
                            txEntry.op(NOOP);

                            setRollbackOnly();

                            throw ex;
                        }
                        else {
                            GridException err = new GridCacheTxHeuristicException("Failed to locally write to cache " +
                                "(all transaction entries will be invalidated, however there was a window when " +
                                "entries for this transaction were visible to others): " + this, ex);

                            U.error(log, "Heuristic transaction failure.", err);

                            commitErr.compareAndSet(null, err);

                            state(UNKNOWN);

                            try {
                                // Courtesy to minimize damage.
                                uncommit();
                            }
                            catch (Throwable ex1) {
                                U.error(log, "Failed to uncommit transaction: " + this, ex1);
                            }

                            throw err;
                        }
                    }
                }
            }
            finally {
                cctx.tm().txContextReset();
            }
        }
        else {
            GridCacheStoreManager<K, V> store = store();

            if (store != null && (!internal() || groupLock())) {
                try {
                    store.txEnd(this, true);
                }
                catch (GridException e) {
                    commitError(e);

                    setRollbackOnly();

                    cctx.tm().removeCommittedTx(this);

                    throw e;
                }
            }
        }

        // Do not unlock transaction entries if one-phase commit.
        if (!onePhaseCommit()) {
            if (doneFlag.compareAndSet(false, true)) {
                // Unlock all locks.
                cctx.tm().commitTx(this);

                boolean needsCompletedVersions = needsCompletedVersions();

                assert !needsCompletedVersions || completedBase != null;
                assert !needsCompletedVersions || committedVers != null;
                assert !needsCompletedVersions || rolledbackVers != null;
            }
        }
    }

    /**
     * Commits transaction to transaction manager. Used for one-phase commit transactions only.
     */
    public void tmCommit() {
        assert onePhaseCommit();

        if (doneFlag.compareAndSet(false, true)) {
            // Unlock all locks.
            cctx.tm().commitTx(this);

            state(COMMITTED);

            boolean needsCompletedVersions = needsCompletedVersions();

            assert !needsCompletedVersions || completedBase != null;
            assert !needsCompletedVersions || committedVers != null;
            assert !needsCompletedVersions || rolledbackVers != null;
        }
    }

    /** {@inheritDoc} */
    @Override public void completedVersions(
        GridCacheVersion completedBase,
        Collection<GridCacheVersion> committedVers,
        Collection<GridCacheVersion> rolledbackVers) {
        this.completedBase = completedBase;
        this.committedVers = committedVers;
        this.rolledbackVers = rolledbackVers;
    }

    /**
     * @return Completed base for ordering.
     */
    public GridCacheVersion completedBase() {
        return completedBase;
    }

    /**
     * @return Committed versions.
     */
    public Collection<GridCacheVersion> committedVersions() {
        return committedVers;
    }

    /**
     * @return Rolledback versions.
     */
    public Collection<GridCacheVersion> rolledbackVersions() {
        return rolledbackVers;
    }

    /** {@inheritDoc} */
    @Override public void userRollback() throws GridException {
        GridCacheTxState state = state();

        if (state != ROLLING_BACK && state != ROLLED_BACK) {
            setRollbackOnly();

            throw new GridException("Invalid transaction state for rollback [state=" + state + ", tx=" + this + ']',
                commitErr.get());
        }

        if (doneFlag.compareAndSet(false, true)) {
            try {
                if (near())
                    // Must evict near entries before rolling back from
                    // transaction manager, so they will be removed from cache.
                    for (GridCacheTxEntry<K, V> e : allEntries())
                        evictNearEntry(e, false);

                cctx.tm().rollbackTx(this);

                GridCacheStoreManager<K, V> store = store();

                if (store != null && isBatchUpdate()) {
                    if (!internal() || groupLock())
                        store.txEnd(this, false);
                }
            }
            catch (Error | GridException | RuntimeException e) {
                U.addLastCause(e, commitErr.get(), log);

                throw e;
            }
        }
    }

    /**
     * Checks if there is a cached or swapped value for
     * {@link #getAllAsync(GridCacheContext, Collection, GridCacheEntryEx, boolean, GridPredicate[])} method.
     *
     *
     * @param keys Key to enlist.
     * @param cached Cached entry, if called from entry wrapper.
     * @param map Return map.
     * @param missed Map of missed keys.
     * @param keysCnt Keys count (to avoid call to {@code Collection.size()}).
     * @param deserializePortable Deserialize portable flag.
     * @param filter Filter to test.
     * @throws GridException If failed.
     * @return Enlisted keys.
     */
    @SuppressWarnings({"RedundantTypeArguments"})
    private Collection<K> enlistRead(
        final GridCacheContext<K, V> cacheCtx,
        Collection<? extends K> keys,
        @Nullable GridCacheEntryEx<K, V> cached,
        Map<K, V> map,
        Map<K, GridCacheVersion> missed,
        int keysCnt,
        boolean deserializePortable,
        GridPredicate<GridCacheEntry<K, V>>[] filter) throws GridException {
        assert !F.isEmpty(keys);
        assert keysCnt == keys.size();
        assert cached == null || F.first(keys).equals(cached.key());

        cacheCtx.checkSecurity(GridSecurityPermission.CACHE_READ);

        groupLockSanityCheck(cacheCtx, keys);

        boolean single = keysCnt == 1;

        Collection<K> lockKeys = null;

        long topVer = topologyVersion();

        // In this loop we cover only read-committed or optimistic transactions.
        // Transactions that are pessimistic and not read-committed are covered
        // outside of this loop.
        for (K key : keys) {
            if (key == null)
                continue;

            if (pessimistic() && !readCommitted())
                addActiveCache(cacheCtx);

            GridCacheTxKey<K> txKey = cacheCtx.txKey(key);

            // Check write map (always check writes first).
            GridCacheTxEntry<K, V> txEntry = entry(txKey);

            // Either non-read-committed or there was a previous write.
            if (txEntry != null) {
                if (cacheCtx.isAll(txEntry.cached(), filter)) {
                    V val = txEntry.value();

                    // Read value from locked entry in group-lock transaction as well.
                    if (txEntry.hasValue()) {
                        if (!F.isEmpty(txEntry.transformClosures())) {
                            for (GridClosure<V, V> clos : txEntry.transformClosures())
                                val = clos.apply(val);
                        }

                        if (val != null) {
                            V val0 = val;

                            if (cacheCtx.portableEnabled() && deserializePortable && val instanceof GridPortableObject)
                                val0 = ((GridPortableObject)val).deserialize();

                            map.put(key, val0);
                        }
                    }
                    else {
                        assert txEntry.op() == TRANSFORM || (groupLock() && !txEntry.groupLockEntry());

                        while (true) {
                            try {
                                Object transformClo =
                                    (txEntry.op() == TRANSFORM  && cctx.gridEvents().isRecordable(EVT_CACHE_OBJECT_READ)) ?
                                        F.first(txEntry.transformClosures()) : null;

                                val = txEntry.cached().innerGet(this,
                                    /*swap*/true,
                                    /*read-through*/false,
                                    /*fail fast*/true,
                                    /*unmarshal*/true,
                                    /*metrics*/true,
                                    /*event*/true,
                                    /*temporary*/false,
                                    CU.subjectId(this, cctx),
                                    transformClo,
                                    resolveTaskName(),
                                    filter);

                                if (val != null) {
                                    if (!readCommitted())
                                        txEntry.readValue(val);

                                    if (!F.isEmpty(txEntry.transformClosures())) {
                                        for (GridClosure<V, V> clos : txEntry.transformClosures())
                                            val = clos.apply(val);
                                    }

                                    V val0 = val;

                                    if (cacheCtx.portableEnabled() && deserializePortable && val instanceof GridPortableObject)
                                        val0 = ((GridPortableObject)val).deserialize();

                                    map.put(key, val0);
                                }
                                else
                                    missed.put(key, txEntry.cached().version());

                                break;
                            }
                            catch (GridCacheFilterFailedException e) {
                                if (log.isDebugEnabled())
                                    log.debug("Filter validation failed for entry: " + txEntry);

                                if (!readCommitted())
                                    txEntry.readValue(e.<V>value());
                            }
                            catch (GridCacheEntryRemovedException ignored) {
                                txEntry.cached(entryEx(cacheCtx, txEntry.txKey(), topVer), txEntry.keyBytes());
                            }
                        }
                    }
                }
            }
            // First time access within transaction.
            else {
                if (lockKeys == null)
                    lockKeys = single ? (Collection<K>)keys : new ArrayList<K>(keysCnt);

                if (!single)
                    lockKeys.add(key);

                while (true) {
                    GridCacheEntryEx<K, V> entry;

                    if (cached != null) {
                        entry = cached;

                        cached = null;
                    }
                    else
                        entry = entryEx(cacheCtx, txKey, topVer);

                    try {
                        GridCacheVersion ver = entry.version();

                        V val = null;

                        if (!pessimistic() || readCommitted() || groupLock()) {
                            // This call will check for filter.
                            val = entry.innerGet(this,
                                /*swap*/true,
                                /*no read-through*/false,
                                /*fail-fast*/true,
                                /*unmarshal*/true,
                                /*metrics*/true,
                                /*event*/true,
                                /*temporary*/false,
                                CU.subjectId(this, cctx),
                                null,
                                resolveTaskName(),
                                filter);

                            if (val != null) {
                                V val0 = val;

                                if (cacheCtx.portableEnabled() && deserializePortable && val instanceof GridPortableObject)
                                    val0 = ((GridPortableObject)val).deserialize();

                                map.put(key, val0);
                            }
                            else
                                missed.put(key, ver);
                        }
                        else
                            // We must wait for the lock in pessimistic mode.
                            missed.put(key, ver);

                        if (!readCommitted()) {
                            txEntry = addEntry(READ, val, null, entry, -1, filter, true, -1L, -1L, null);

                            if (groupLock())
                                txEntry.groupLockEntry(true);

                            // As optimization, mark as checked immediately
                            // for non-pessimistic if value is not null.
                            if (val != null && !pessimistic())
                                txEntry.markValid();
                        }

                        break; // While.
                    }
                    catch (GridCacheEntryRemovedException ignored) {
                        if (log.isDebugEnabled())
                            log.debug("Got removed entry in transaction getAllAsync(..) (will retry): " + key);
                    }
                    catch (GridCacheFilterFailedException e) {
                        if (log.isDebugEnabled())
                            log.debug("Filter validation failed for entry: " + entry);

                        if (!readCommitted()) {
                            // Value for which failure occurred.
                            V val = e.<V>value();

                            txEntry = addEntry(READ, val, null, entry, -1, CU.<K, V>empty(), false, -1L, -1L, null);

                            // Mark as checked immediately for non-pessimistic.
                            if (val != null && !pessimistic())
                                txEntry.markValid();
                        }

                        break; // While loop.
                    }
                }
            }
        }

        return lockKeys != null ? lockKeys : Collections.<K>emptyList();
    }

    /**
     * Adds skipped key.
     *
     * @param skipped Skipped set (possibly {@code null}).
     * @param key Key to add.
     * @return Skipped set.
     */
    private Set<K> skip(Set<K> skipped, K key) {
        if (skipped == null)
            skipped = new GridLeanSet<>();

        skipped.add(key);

        if (log.isDebugEnabled())
            log.debug("Added key to skipped set: " + key);

        return skipped;
    }

    /**
     * Loads all missed keys for
     * {@link #getAllAsync(GridCacheContext, Collection, GridCacheEntryEx, boolean, GridPredicate[])} method.
     *
     * @param map Return map.
     * @param missedMap Missed keys.
     * @param redos Keys to retry.
     * @param deserializePortable Deserialize portable flag.
     * @param filter Filter.
     * @return Loaded key-value pairs.
     */
    private GridFuture<Map<K, V>> checkMissed(
        final GridCacheContext<K, V> cacheCtx,
        final Map<K, V> map,
        final Map<K, GridCacheVersion> missedMap,
        @Nullable final Collection<K> redos,
        final boolean deserializePortable,
        final GridPredicate<GridCacheEntry<K, V>>[] filter
    ) {
        assert redos != null || pessimistic();

        if (log.isDebugEnabled())
            log.debug("Loading missed values for missed map: " + missedMap);

        final Collection<K> loaded = new HashSet<>();

        return new GridEmbeddedFuture<>(cctx.kernalContext(),
            loadMissing(
                cacheCtx,
                false, missedMap.keySet(), deserializePortable, new CI2<K, V>() {
                /** */
                private GridCacheVersion nextVer;

                @Override public void apply(K key, V val) {
                    if (isRollbackOnly()) {
                        if (log.isDebugEnabled())
                            log.debug("Ignoring loaded value for read because transaction was rolled back: " +
                                GridCacheTxLocalAdapter.this);

                        return;
                    }

                    GridCacheVersion ver = missedMap.get(key);

                    if (ver == null) {
                        if (log.isDebugEnabled())
                            log.debug("Value from storage was never asked for [key=" + key + ", val=" + val + ']');

                        return;
                    }

                    V visibleVal = val;

                    GridCacheTxKey<K> txKey = cacheCtx.txKey(key);

                    GridCacheTxEntry<K, V> txEntry = entry(txKey);

                    if (txEntry != null) {
                        if (!readCommitted())
                            txEntry.readValue(val);

                        if (!F.isEmpty(txEntry.transformClosures())) {
                            for (GridClosure<V, V> clos : txEntry.transformClosures())
                                visibleVal = clos.apply(visibleVal);
                        }
                    }

                    // In pessimistic mode we hold the lock, so filter validation
                    // should always be valid.
                    if (pessimistic())
                        ver = null;

                    // Initialize next version.
                    if (nextVer == null)
                        nextVer = cctx.versions().next(topologyVersion());

                    while (true) {
                        assert txEntry != null || readCommitted() || groupLock();

                        GridCacheEntryEx<K, V> e = txEntry == null ? entryEx(cacheCtx, txKey) : txEntry.cached();

                        try {
                            boolean pass = cacheCtx.isAll(e, filter);

                            // Must initialize to true since even if filter didn't pass,
                            // we still record the transaction value.
                            boolean set = true;

                            if (pass) {
                                try {
                                    set = e.versionedValue(val, ver, nextVer);
                                }
                                catch (GridCacheEntryRemovedException ignore) {
                                    if (log.isDebugEnabled())
                                        log.debug("Got removed entry in transaction getAll method " +
                                            "(will try again): " + e);

                                    if (pessimistic() && !readCommitted() && !isRollbackOnly() &&
                                        (!groupLock() || F.eq(e.key(), groupLockKey()))) {
                                        U.error(log, "Inconsistent transaction state (entry got removed while " +
                                            "holding lock) [entry=" + e + ", tx=" + GridCacheTxLocalAdapter.this + "]");

                                        setRollbackOnly();

                                        return;
                                    }

                                    if (txEntry != null)
                                        txEntry.cached(entryEx(cacheCtx, txKey), txEntry.keyBytes());

                                    continue; // While loop.
                                }
                            }

                            // In pessimistic mode, we should always be able to set.
                            assert set || !pessimistic();

                            if (readCommitted() || groupLock()) {
                                cacheCtx.evicts().touch(e, topologyVersion());

                                if (pass && visibleVal != null)
                                    map.put(key, visibleVal);
                            }
                            else {
                                assert txEntry != null;

                                if (set || F.isEmptyOrNulls(filter)) {
                                    txEntry.setAndMarkValid(val);

                                    if (pass && visibleVal != null)
                                        map.put(key, visibleVal);
                                }
                                else {
                                    assert !pessimistic() : "Pessimistic transaction should not have to redo gets: " +
                                        this;

                                    if (log.isDebugEnabled())
                                        log.debug("Failed to set versioned value for entry (will redo): " + e);

                                    redos.add(key);
                                }
                            }

                            loaded.add(key);

                            if (log.isDebugEnabled())
                                log.debug("Set value loaded from store into entry from transaction [set=" + set +
                                    ", matchVer=" + ver + ", newVer=" + nextVer + ", entry=" + e + ']');

                            break; // While loop.
                        }
                        catch (GridException ex) {
                            throw new GridRuntimeException("Failed to put value for cache entry: " + e, ex);
                        }
                    }
                }
            }),
            new C2<Boolean, Exception, Map<K, V>>() {
                @Override public Map<K, V> apply(Boolean b, Exception e) {
                    if (e != null) {
                        setRollbackOnly();

                        throw new GridClosureException(e);
                    }

                    if (!b && !readCommitted()) {
                        // There is no store - we must mark the entries.
                        for (K key : missedMap.keySet()) {
                            GridCacheTxEntry<K, V> txEntry = entry(cacheCtx.txKey(key));

                            if (txEntry != null)
                                txEntry.markValid();
                        }
                    }

                    if (readCommitted()) {
                        Collection<K> notFound = new HashSet<>(missedMap.keySet());

                        notFound.removeAll(loaded);

                        // In read-committed mode touch entries that have just been read.
                        for (K key : notFound) {
                            GridCacheTxEntry<K, V> txEntry = entry(cacheCtx.txKey(key));

                            GridCacheEntryEx<K, V> entry = txEntry == null ? cacheCtx.cache().peekEx(key) :
                                txEntry.cached();

                            if (entry != null)
                                cacheCtx.evicts().touch(entry, topologyVersion());
                        }
                    }

                    return map;
                }
            });
    }

    /** {@inheritDoc} */
    @Override public GridFuture<Map<K, V>> getAllAsync(
        final GridCacheContext<K, V> cacheCtx,
        Collection<? extends K> keys,
        @Nullable GridCacheEntryEx<K, V> cached, final boolean deserializePortable,
        final GridPredicate<GridCacheEntry<K, V>>[] filter) {
        if (F.isEmpty(keys))
            return new GridFinishedFuture<>(cctx.kernalContext(), Collections.<K, V>emptyMap());

        init();

        int keysCnt = keys.size();

        boolean single = keysCnt == 1;

        try {
            checkValid();

            final Map<K, V> retMap = new GridLeanMap<>(keysCnt);

            final Map<K, GridCacheVersion> missed = new GridLeanMap<>(pessimistic() ? keysCnt : 0);

            final Collection<K> lockKeys = enlistRead(cacheCtx, keys, cached, retMap, missed, keysCnt,
                deserializePortable, filter);

            if (single && missed.isEmpty())
                return new GridFinishedFuture<>(cctx.kernalContext(), retMap);

            // Handle locks.
            if (pessimistic() && !readCommitted() && !groupLock()) {
                GridFuture<Boolean> fut = cacheCtx.cache().txLockAsync(lockKeys, lockTimeout(), this, true, true,
                    isolation, isInvalidate(), CU.<K, V>empty());

                PLC2<Map<K, V>> plc2 = new PLC2<Map<K, V>>() {
                    @Override public GridFuture<Map<K, V>> postLock() throws GridException {
                        if (log.isDebugEnabled())
                            log.debug("Acquired transaction lock for read on keys: " + lockKeys);

                        // Load keys only after the locks have been acquired.
                        for (K key : lockKeys) {
                            if (retMap.containsKey(key))
                                // We already have a return value.
                                continue;

                            GridCacheTxKey<K> txKey = cacheCtx.txKey(key);

                            GridCacheTxEntry<K, V> txEntry = entry(txKey);

                            assert txEntry != null;

                            // Check if there is cached value.
                            while (true) {
                                GridCacheEntryEx<K, V> cached = txEntry.cached();

                                try {
                                    Object transformClo =
                                        (!F.isEmpty(txEntry.transformClosures()) &&
                                            cctx.gridEvents().isRecordable(EVT_CACHE_OBJECT_READ)) ?
                                            F.first(txEntry.transformClosures()) : null;

                                    V val = cached.innerGet(GridCacheTxLocalAdapter.this,
                                        cacheCtx.isSwapOrOffheapEnabled(),
                                        /*read-through*/false,
                                        /*fail-fast*/true,
                                        /*unmarshal*/true,
                                        /*metrics*/true,
                                        /*events*/true,
                                        /*temporary*/true,
                                        CU.subjectId(GridCacheTxLocalAdapter.this, cctx),
                                        transformClo,
                                        resolveTaskName(),
                                        filter);

                                    // If value is in cache and passed the filter.
                                    if (val != null) {
                                        missed.remove(key);

                                        txEntry.setAndMarkValid(val);

                                        if (!F.isEmpty(txEntry.transformClosures())) {
                                            for (GridClosure<V, V> clos : txEntry.transformClosures())
                                                val = clos.apply(val);
                                        }

                                        if (cacheCtx.portableEnabled() && deserializePortable &&
                                            val instanceof GridPortableObject)
                                            val = ((GridPortableObject)val).deserialize();

                                        retMap.put(key, val);
                                    }

                                    // Even though we bring the value back from lock acquisition,
                                    // we still need to recheck primary node for consistent values
                                    // in case of concurrent transactional locks.

                                    break; // While.
                                }
                                catch (GridCacheEntryRemovedException ignore) {
                                    if (log.isDebugEnabled())
                                        log.debug("Got removed exception in get postLock (will retry): " +
                                            cached);

                                    txEntry.cached(entryEx(cacheCtx, txKey), txEntry.keyBytes());
                                }
                                catch (GridCacheFilterFailedException e) {
                                    // Failed value for the filter.
                                    V val = e.value();

                                    if (val != null) {
                                        // If filter fails after lock is acquired, we don't reload,
                                        // regardless if value is null or not.
                                        missed.remove(key);

                                        txEntry.setAndMarkValid(val);
                                    }

                                    break; // While.
                                }
                            }
                        }

                        if (!missed.isEmpty() && (cacheCtx.isReplicated() || cacheCtx.isLocal()))
                            return checkMissed(cacheCtx, retMap, missed, null, deserializePortable, filter);

                        return new GridFinishedFuture<>(cctx.kernalContext(), Collections.<K, V>emptyMap());
                    }
                };

                FinishClosure<Map<K, V>> finClos = new FinishClosure<Map<K, V>>() {
                    @Override Map<K, V> finish(Map<K, V> loaded) {
                        retMap.putAll(loaded);

                        return retMap;
                    }
                };

                if (fut.isDone()) {
                    try {
                        GridFuture<Map<K, V>> fut1 = plc2.apply(fut.get(), null);

                        return fut1.isDone() ?
                            new GridFinishedFutureEx<>(finClos.apply(fut1.get(), null)) :
                            new GridEmbeddedFuture<>(cctx.kernalContext(), fut1, finClos);
                    }
                    catch (GridClosureException e) {
                        return new GridFinishedFuture<>(cctx.kernalContext(), e.unwrap());
                    }
                    catch (GridException e) {
                        try {
                            return plc2.apply(false, e);
                        }
                        catch (Exception e1) {
                            return new GridFinishedFuture<>(cctx.kernalContext(), e1);
                        }
                    }
                }
                else {
                    return new GridEmbeddedFuture<>(
                        cctx.kernalContext(),
                        fut,
                        plc2,
                        finClos);
                }
            }
            else {
                assert optimistic() || readCommitted() || groupLock();

                final Collection<K> redos = new LinkedList<>();

                if (!missed.isEmpty()) {
                    if (!readCommitted())
                        for (Iterator<K> it = missed.keySet().iterator(); it.hasNext(); )
                            if (retMap.containsKey(it.next()))
                                it.remove();

                    if (missed.isEmpty())
                        return new GridFinishedFuture<>(cctx.kernalContext(), retMap);

                    return new GridEmbeddedFuture<>(
                        cctx.kernalContext(),
                        // First future.
                        checkMissed(cacheCtx, retMap, missed, redos, deserializePortable, filter),
                        // Closure that returns another future, based on result from first.
                        new PMC<Map<K, V>>() {
                            @Override public GridFuture<Map<K, V>> postMiss(Map<K, V> map) {
                                if (redos.isEmpty())
                                    return new GridFinishedFuture<>(cctx.kernalContext(),
                                        Collections.<K, V>emptyMap());

                                if (log.isDebugEnabled())
                                    log.debug("Starting to future-recursively get values for keys: " + redos);

                                // Future recursion.
                                return getAllAsync(cacheCtx, redos, null, deserializePortable, filter);
                            }
                        },
                        // Finalize.
                        new FinishClosure<Map<K, V>>() {
                            @Override Map<K, V> finish(Map<K, V> loaded) {
                                for (Map.Entry<K, V> entry : loaded.entrySet()) {
                                    GridCacheTxEntry<K, V> txEntry = entry(cacheCtx.txKey(entry.getKey()));

                                    V val = entry.getValue();

                                    if (!readCommitted())
                                        txEntry.readValue(val);

                                    if (!F.isEmpty(txEntry.transformClosures())) {
                                        for (GridClosure<V, V> clos : txEntry.transformClosures())
                                            val = clos.apply(val);
                                    }

                                    retMap.put(entry.getKey(), val);
                                }

                                return retMap;
                            }
                        }
                    );
                }

                return new GridFinishedFuture<>(cctx.kernalContext(), retMap);
            }
        }
        catch (GridException e) {
            setRollbackOnly();

            return new GridFinishedFuture<>(cctx.kernalContext(), e);
        }
    }

    /** {@inheritDoc} */
    @Override public GridFuture<GridCacheReturn<V>> putAllAsync(
        GridCacheContext<K, V> cacheCtx,
        Map<? extends K, ? extends V> map,
        boolean retval,
        @Nullable GridCacheEntryEx<K, V> cached,
        long ttl,
        GridPredicate<GridCacheEntry<K, V>>[] filter
    ) {
        return putAllAsync0(cacheCtx, map, null, null, retval, cached, ttl, filter);
    }

    /** {@inheritDoc} */
    @Override public GridFuture<?> putAllDrAsync(
        GridCacheContext<K, V> cacheCtx,
        Map<? extends K, GridCacheDrInfo<V>> drMap
    ) {
        return putAllAsync0(cacheCtx, null, null, drMap, false, null, -1, null);
    }

    /** {@inheritDoc} */
    @Override public GridFuture<GridCacheReturn<V>> transformAllAsync(
        GridCacheContext<K, V> cacheCtx,
        @Nullable Map<? extends K, ? extends GridClosure<V, V>> map,
        boolean retval,
        @Nullable GridCacheEntryEx<K, V> cached,
        long ttl
    ) {
        return putAllAsync0(cacheCtx, null, map, null, retval, null, -1, null);
    }

    /** {@inheritDoc} */
    @Override public GridFuture<?> removeAllDrAsync(
        GridCacheContext<K, V> cacheCtx,
        Map<? extends K, GridCacheVersion> drMap
    ) {
        return removeAllAsync0(cacheCtx, null, drMap, null, false, null);
    }

    /**
     * Checks filter for non-pessimistic transactions.
     *
     * @param cached Cached entry.
     * @param filter Filter to check.
     * @return {@code True} if passed or pessimistic.
     * @throws GridException If failed.
     */
    private boolean filter(GridCacheEntryEx<K, V> cached,
        GridPredicate<GridCacheEntry<K, V>>[] filter) throws GridException {
        return pessimistic() || cached.context().isAll(cached, filter);
    }

    /**
     * Internal routine for <tt>putAll(..)</tt>
     *
     * @param keys Keys to enlist.
     * @param cached Cached entry.
     * @param ttl Time to live for entry. If negative, leave unchanged.
     * @param implicit Implicit flag.
     * @param lookup Value lookup map ({@code null} for remove).
     * @param transformMap Map with transform closures if this is a transform operation.
     * @param retval Flag indicating whether a value should be returned.
     * @param lockOnly If {@code true}, then entry will be enlisted as noop.
     * @param filter User filters.
     * @param ret Return value.
     * @param enlisted Collection of keys enlisted into this transaction.
     * @param drPutMap DR put map (optional).
     * @param drRmvMap DR remove map (optional).
     * @return Future with skipped keys (the ones that didn't pass filter for pessimistic transactions).
     */
    protected GridFuture<Set<K>> enlistWrite(
        GridCacheContext<K, V> cacheCtx,
        Collection<? extends K> keys,
        @Nullable GridCacheEntryEx<K, V> cached,
        long ttl,
        boolean implicit,
        @Nullable Map<? extends K, ? extends V> lookup,
        @Nullable Map<? extends K, ? extends GridClosure<V, V>> transformMap,
        boolean retval,
        boolean lockOnly,
        GridPredicate<GridCacheEntry<K, V>>[] filter,
        final GridCacheReturn<V> ret,
        Collection<K> enlisted,
        @Nullable Map<? extends K, GridCacheDrInfo<V>> drPutMap,
        @Nullable Map<? extends K, GridCacheVersion> drRmvMap
    ) {
        assert cached == null || keys.size() == 1;
        assert cached == null || F.first(keys).equals(cached.key());

        try {
            addActiveCache(cacheCtx);
        }
        catch (GridException e) {
            return new GridFinishedFuture<>(cctx.kernalContext(), e);
        }

        Set<K> skipped = null;

        boolean rmv = lookup == null && transformMap == null;

        try {
            // Set transform flag for transaction.
            if (transformMap != null)
                transform = true;

            groupLockSanityCheck(cacheCtx, keys);

            for (K key : keys) {
                V val = rmv || lookup == null ? null : lookup.get(key);
                GridClosure<V, V> transformClo = transformMap == null ? null : transformMap.get(key);

                GridCacheVersion drVer;
                long drTtl;
                long drExpireTime;

                if (drPutMap != null) {
                    GridCacheDrInfo<V> info = drPutMap.get(key);

                    assert info != null;

                    drVer = info.version();
                    drTtl = info.ttl();
                    drExpireTime = info.expireTime();
                }
                else if (drRmvMap != null) {
                    assert drRmvMap.get(key) != null;

                    drVer = drRmvMap.get(key);
                    drTtl = -1L;
                    drExpireTime = -1L;
                }
                else {
                    drVer = null;
                    drTtl = -1L;
                    drExpireTime = -1L;
                }

                if (key == null)
                    continue;

                if (!rmv && val == null && transformClo == null) {
                    skipped = skip(skipped, key);

                    continue;
                }

                if (cacheCtx.portableEnabled())
                    key = (K)cacheCtx.marshalToPortable(key);

                GridCacheTxKey<K> txKey = cacheCtx.txKey(key);
                
                GridCacheTxEntry<K, V> txEntry = entry(txKey);

                // First time access.
                if (txEntry == null) {
                    while (true) {
                        GridCacheEntryEx<K, V> entry;

                        if (cached != null) {
                            entry = cached;

                            cached = null;
                        }
                        else {
                            entry = entryEx(cacheCtx, txKey, topologyVersion());

                            entry.unswap(true, false);
                        }

                        try {
                            // Check if lock is being explicitly acquired by the same thread.
                            if (!implicit && cctx.kernalContext().config().isCacheSanityCheckEnabled() &&
                                entry.lockedByThread(threadId, xidVer))
                                throw new GridException("Cannot access key within transaction if lock is " +
                                    "externally held [key=" + key + ", entry=" + entry + ", xidVer=" + xidVer +
                                    ", threadId=" + threadId +
                                    ", locNodeId=" + cctx.localNodeId() + ']');

                            V old = null;

                            boolean readThrough = !F.isEmptyOrNulls(filter) && !F.isAlwaysTrue(filter);

                            if (optimistic()) {
                                try {
                                    //Should read through if filter is specified.
                                    old = entry.innerGet(this,
                                        /*swap*/false,
                                        /*read-through*/readThrough,
                                        /*fail-fast*/false,
                                        /*unmarshal*/retval,
                                        /*metrics*/retval,
                                        /*events*/retval,
                                        /*temporary*/false,
                                        CU.subjectId(this, cctx),
                                        transformClo,
                                        resolveTaskName(),
                                        CU.<K, V>empty());
                                }
                                catch (GridCacheFilterFailedException e) {
                                    e.printStackTrace();

                                    assert false : "Empty filter failed: " + e;
                                }
                            }
                            else
                                old = retval ? entry.rawGetOrUnmarshal(false) : entry.rawGet();

                            if (!filter(entry, filter)) {
                                skipped = skip(skipped, key);

                                ret.set(old, false);

                                if (!readCommitted() && old != null) {
                                    // Enlist failed filters as reads for non-read-committed mode,
                                    // so future ops will get the same values.
                                    txEntry = addEntry(READ, old, null, entry, -1, CU.<K, V>empty(), false, -1L, -1L,
                                        null);

                                    txEntry.markValid();
                                }

                                if (readCommitted() || old == null)
                                    cacheCtx.evicts().touch(entry, topologyVersion());

                                break; // While.
                            }

                            txEntry = addEntry(lockOnly ? NOOP : rmv ? DELETE : transformClo != null ? TRANSFORM :
                                old != null ? UPDATE : CREATE, val, transformClo, entry, ttl, filter, true, drTtl,
                                drExpireTime, drVer);

                            if (!implicit() && readCommitted())
                                cacheCtx.evicts().touch(entry, topologyVersion());

                            if (groupLock() && !lockOnly)
                                txEntry.groupLockEntry(true);

                            enlisted.add(key);

                            if (!pessimistic() || (groupLock() && !lockOnly)) {
                                txEntry.markValid();

                                if (old == null) {
                                    if (retval && !readThrough) {
                                        // If return value is required, then we know for sure that there is only
                                        // one key in the keys collection.
                                        assert keys.size() == 1;

                                        GridFuture<Boolean> fut = loadMissing(
                                            cacheCtx,
                                            true,
                                            F.asList(key),
                                            deserializePortables(cacheCtx),
                                            new CI2<K, V>() {
                                                @Override public void apply(K k, V v) {
                                                    if (log.isDebugEnabled())
                                                        log.debug("Loaded value from remote node [key=" + k + ", val=" +
                                                            v + ']');

                                                    ret.set(v, true);
                                                }
                                            });

                                        return new GridEmbeddedFuture<>(
                                            cctx.kernalContext(),
                                            fut,
                                            new C2<Boolean, Exception, Set<K>>() {
                                                @Override public Set<K> apply(Boolean b, Exception e) {
                                                    if (e != null)
                                                        throw new GridClosureException(e);

                                                    return Collections.emptySet();
                                                }
                                            }
                                        );
                                    }
                                    else
                                        ret.set(null, true);
                                }
                                else
                                    ret.set(old, true);
                            }
                            // Pessimistic.
                            else
                                ret.set(old, true);

                            break; // While.
                        }
                        catch (GridCacheEntryRemovedException ignore) {
                            if (log.isDebugEnabled())
                                log.debug("Got removed entry in transaction putAll0 method: " + entry);
                        }
                    }
                }
                else {
                    if (transformClo == null && txEntry.op() == TRANSFORM)
                        throw new GridException("Failed to enlist write value for key (cannot have update value in " +
                            "transaction after transform closure is applied): " + key);

                    GridCacheEntryEx<K, V> entry = txEntry.cached();

                    V v = txEntry.value();

                    boolean del = txEntry.op() == DELETE && rmv;

                    if (!del) {
                        if (!filter(entry, filter)) {
                            skipped = skip(skipped, key);

                            ret.set(v, false);

                            continue;
                        }

                        txEntry = addEntry(rmv ? DELETE : transformClo != null ? TRANSFORM :
                            v != null ? UPDATE : CREATE, val, transformClo, entry, ttl, filter, true, drTtl,
                            drExpireTime, drVer);

                        enlisted.add(key);
                    }

                    if (!pessimistic()) {
                        txEntry.markValid();

                        // Set tx entry and return values.
                        ret.set(v, true);
                    }
                }
            }
        }
        catch (GridException e) {
            return new GridFinishedFuture<>(cctx.kernalContext(), e);
        }

        return new GridFinishedFuture<>(cctx.kernalContext(), skipped);
    }

    /**
     * Post lock processing for put or remove.
     *
     * @param keys Keys.
     * @param failed Collection of potentially failed keys (need to populate in this method).
     * @param transformed Output map where transformed values will be placed.
     * @param transformMap Transform map.
     * @param ret Return value.
     * @param rmv {@code True} if remove.
     * @param retval Flag to return value or not.
     * @param filter Filter to check entries.
     * @return Failed keys.
     * @throws GridException If error.
     */
    protected Set<K> postLockWrite(
        GridCacheContext<K, V> cacheCtx,
        Iterable<? extends K> keys,
        Set<K> failed,
        @Nullable Map<K, V> transformed,
        @Nullable Map<? extends K, ? extends GridClosure<V, V>> transformMap,
        GridCacheReturn<V> ret,
        boolean rmv,
        boolean retval,
        GridPredicate<GridCacheEntry<K, V>>[] filter
    ) throws GridException {
        for (K k : keys) {
            GridCacheTxEntry<K, V> txEntry = entry(cacheCtx.txKey(k));

            if (txEntry == null)
                throw new GridException("Transaction entry is null (most likely collection of keys passed into cache " +
                    "operation was changed before operation completed) [missingKey=" + k + ", tx=" + this + ']');

            while (true) {
                GridCacheEntryEx<K, V> cached = txEntry.cached();

                try {
                    assert cached.detached() || cached.lockedByThread(threadId) || isRollbackOnly() :
                        "Transaction lock is not acquired [entry=" + cached + ", tx=" + this +
                            ", nodeId=" + cctx.localNodeId() + ", threadId=" + threadId + ']';

                    if (log.isDebugEnabled())
                        log.debug("Post lock write entry: " + cached);

                    V v = txEntry.previousValue();
                    boolean hasPrevVal = txEntry.hasPreviousValue();

                    if (onePhaseCommit())
                        filter = txEntry.filters();

                    // If we have user-passed filter, we must read value into entry for peek().
                    if (!F.isEmptyOrNulls(filter) && !F.isAlwaysTrue(filter))
                        retval = true;

                    if (retval) {
                        if (!cacheCtx.isNear()) {
                            try {
                                if (!hasPrevVal)
                                    v = cached.innerGet(this,
                                        /*swap*/retval,
                                        /*read-through*/retval,
                                        /*failFast*/false,
                                        /*unmarshal*/retval,
                                        /*metrics*/true,
                                        /*event*/!dht(),
                                        /*temporary*/false,
                                        CU.subjectId(this, cctx),
                                        null,
                                        resolveTaskName(),
                                        CU.<K, V>empty());
                            }
                            catch (GridCacheFilterFailedException e) {
                                e.printStackTrace();

                                assert false : "Empty filter failed: " + e;
                            }
                        }
                        else {
                            if (!hasPrevVal)
                                v = retval ? cached.rawGetOrUnmarshal(false) : cached.rawGet();
                        }

                        ret.value(v);
                    }

                    boolean pass = cacheCtx.isAll(cached, filter);

                    // For remove operation we return true only if we are removing s/t,
                    // i.e. cached value is not null.
                    ret.success(pass && (!retval ? !rmv || cached.hasValue() || v != null : !rmv || v != null));

                    if (onePhaseCommit())
                        txEntry.filtersPassed(pass);

                    if (pass) {
                        txEntry.markValid();

                        if (log.isDebugEnabled())
                            log.debug("Filter passed in post lock for key: " + k);
                    }
                    else {
                        failed = skip(failed, k);

                        // Revert operation to previous. (if no - NOOP, so entry will be unlocked).
                        txEntry.setAndMarkValid(txEntry.previousOperation(), ret.value());
                        txEntry.filters(CU.<K, V>empty());
                        txEntry.filtersSet(false);
                    }

                    break; // While.
                }
                // If entry cached within transaction got removed before lock.
                catch (GridCacheEntryRemovedException ignore) {
                    if (log.isDebugEnabled())
                        log.debug("Got removed entry in putAllAsync method (will retry): " + cached);

                    txEntry.cached(entryEx(cacheCtx, txEntry.txKey()), txEntry.keyBytes());
                }
            }
        }

        if (log.isDebugEnabled())
            log.debug("Entries that failed after lock filter check: " + failed);

        return failed;
    }

    /**
     * Internal method for all put and transform operations. Only one of {@code map}, {@code transformMap}
     * maps must be non-null.
     *
     * @param map Key-value map to store.
     * @param transformMap Transform map.
     * @param drMap DR map.
     * @param retval Key-transform value map to store.
     * @param cached Cached entry, if any.
     * @param ttl Time to live.
     * @param filter Filter.
     * @return Operation future.
     */
    private GridFuture<GridCacheReturn<V>> putAllAsync0(
        final GridCacheContext<K, V> cacheCtx,
        @Nullable Map<? extends K, ? extends V> map,
        @Nullable Map<? extends K, ? extends GridClosure<V, V>> transformMap,
        @Nullable final Map<? extends K, GridCacheDrInfo<V>> drMap,
        final boolean retval,
        @Nullable GridCacheEntryEx<K, V> cached,
        long ttl,
        @Nullable final GridPredicate<GridCacheEntry<K, V>>[] filter) {
        cacheCtx.checkSecurity(GridSecurityPermission.CACHE_PUT);

        // Cached entry may be passed only from entry wrapper.
        final Map<K, V> map0;
        final Map<K, GridClosure<V, V>> transformMap0;

        if (drMap != null) {
            assert map == null;

            map0 = (Map<K, V>)F.viewReadOnly(drMap, new GridClosure<GridCacheDrInfo<V>, V>() {
                @Override public V apply(GridCacheDrInfo<V> val) {
                    return val.value();
                }
            });

            transformMap0 = null;
        }
        else if (cacheCtx.portableEnabled()) {
            if (map != null) {
                map0 = U.newHashMap(map.size());

                try {
                    for (Map.Entry<? extends K, ? extends V> e : map.entrySet()) {
                        K key = (K)cacheCtx.marshalToPortable(e.getKey());
                        V val = (V)cacheCtx.marshalToPortable(e.getValue());

                        map0.put(key, val);
                    }
                }
                catch (GridPortableException e) {
                    return new GridFinishedFuture<>(cctx.kernalContext(), e);
                }
            }
            else
                map0 = null;

            if (transformMap != null) {
                transformMap0 = U.newHashMap(transformMap.size());

                try {
                    for (Map.Entry<? extends K, ? extends GridClosure<V, V>> e : transformMap.entrySet()) {
                        K key = (K)cacheCtx.marshalToPortable(e.getKey());

                        transformMap0.put(key, e.getValue());
                    }
                }
                catch (GridPortableException e) {
                    return new GridFinishedFuture<>(cctx.kernalContext(), e);
                }
            }
            else
                transformMap0 = null;
        }
        else {
            map0 = (Map<K, V>)map;
            transformMap0 = (Map<K, GridClosure<V, V>>)transformMap;
        }

        if (log.isDebugEnabled())
            log.debug("Called putAllAsync(...) [tx=" + this + ", map=" + map0 + ", retval=" + retval + "]");

        assert map0 != null || transformMap0 != null;
        assert cached == null ||
            (map0 != null && map0.size() == 1) || (transformMap0 != null && transformMap0.size() == 1);

        try {
            checkValid();
        }
        catch (GridException e) {
            return new GridFinishedFuture<>(cctx.kernalContext(), e);
        }

        init();

        final GridCacheReturn<V> ret = new GridCacheReturn<>(false);

        if (F.isEmpty(map0) && F.isEmpty(transformMap0)) {
            if (implicit())
                try {
                    commit();
                }
                catch (GridException e) {
                    return new GridFinishedFuture<>(cctx.kernalContext(), e);
                }

            return new GridFinishedFuture<>(cctx.kernalContext(), ret.success(true));
        }

        try {
            Set<? extends K> keySet = map0 != null ? map0.keySet() : transformMap0.keySet();

            Collection<K> enlisted = new LinkedList<>();

            final GridFuture<Set<K>> loadFut = enlistWrite(
                cacheCtx,
                keySet,
                cached,
                ttl,
                implicit,
                map0,
                transformMap0,
                retval,
                false,
                filter,
                ret,
                enlisted,
                drMap,
                null);

            if (pessimistic() && !groupLock()) {
                // Loose all skipped.
                final Set<K> loaded = loadFut.get();

                final Collection<K> keys;

                if (keySet != null ) {
                    keys = new ArrayList<>(keySet.size());

                    for (K k : keySet) {
                        if (k != null && (loaded == null || !loaded.contains(k)))
                            keys.add(k);
                    }
                }
                else
                    keys = Collections.emptyList();

                if (log.isDebugEnabled())
                    log.debug("Before acquiring transaction lock for put on keys: " + keys);

                GridFuture<Boolean> fut = cacheCtx.cache().txLockAsync(keys, lockTimeout(), this, false,
                    retval, isolation, isInvalidate(), CU.<K, V>empty());

                PLC1<GridCacheReturn<V>> plc1 = new PLC1<GridCacheReturn<V>>(ret) {
                    @Override public GridCacheReturn<V> postLock(GridCacheReturn<V> ret) throws GridException {
                        if (log.isDebugEnabled())
                            log.debug("Acquired transaction lock for put on keys: " + keys);

                        Map<K, V> transformed = null;

                        postLockWrite(cacheCtx, keys, loaded, transformed, transformMap0, ret,
                            /*remove*/false, retval, filter);

                        return ret;
                    }
                };

                if (fut.isDone()) {
                    try {
                        return plc1.apply(fut.get(), null);
                    }
                    catch (GridClosureException e) {
                        return new GridFinishedFuture<>(cctx.kernalContext(), e.unwrap());
                    }
                    catch (GridException e) {
                        try {
                            return plc1.apply(false, e);
                        }
                        catch (Exception e1) {
                            return new GridFinishedFuture<>(cctx.kernalContext(), e1);
                        }
                    }
                }
                else
                    return new GridEmbeddedFuture<>(
                        fut,
                        plc1,
                        cctx.kernalContext());
            }
            else {
                return loadFut.chain(new CX1<GridFuture<Set<K>>, GridCacheReturn<V>>() {
                    @Override public GridCacheReturn<V> applyx(GridFuture<Set<K>> f) throws GridException {
                        f.get();

                        return ret;
                    }
                });
            }
        }
        catch (GridException e) {
            setRollbackOnly();

            return new GridFinishedFuture<>(cctx.kernalContext(), e);
        }
    }

    /** {@inheritDoc} */
    @Override public GridFuture<GridCacheReturn<V>> removeAllAsync(
        GridCacheContext<K, V> cacheCtx,
        Collection<? extends K> keys,
        @Nullable GridCacheEntryEx<K, V> cached,
        boolean retval,
        GridPredicate<GridCacheEntry<K, V>>[] filter
    ) {
        return removeAllAsync0(cacheCtx, keys, null, cached, retval, filter);
    }

    /**
     * @param keys Keys to remove.
     * @param drMap DR map.
     * @param retval Flag indicating whether a value should be returned.
     * @param cached Cached entry, if any. Will be provided only if size of keys collection is 1.
     * @param filter Filter.
     * @return Future for asynchronous remove.
     */
    private GridFuture<GridCacheReturn<V>> removeAllAsync0(
        final GridCacheContext<K, V> cacheCtx,
        @Nullable final Collection<? extends K> keys,
        @Nullable Map<? extends  K, GridCacheVersion> drMap,
        @Nullable GridCacheEntryEx<K, V> cached,
        final boolean retval,
        @Nullable final GridPredicate<GridCacheEntry<K, V>>[] filter) {
        cacheCtx.checkSecurity(GridSecurityPermission.CACHE_REMOVE);

        final Collection<? extends K> keys0;

        if (drMap != null) {
            assert keys == null;

            keys0 = drMap.keySet();
        }
        else if (cacheCtx.portableEnabled()) {
            try {
                if (keys != null) {
                    Collection<K> pKeys = new ArrayList<>(keys.size());

                    for (K key : keys)
                        pKeys.add((K)cacheCtx.marshalToPortable(key));

                    keys0 = pKeys;
                }
                else
                    keys0 = null;
            }
            catch (GridPortableException e) {
                return new GridFinishedFuture<>(cctx.kernalContext(), e);
            }
        }
        else
            keys0 = keys;

        assert keys0 != null;
        assert cached == null || keys0.size() == 1;

        if (log.isDebugEnabled())
            log.debug("Called removeAllAsync(...) [tx=" + this + ", keys=" + keys0 + ", implicit=" + implicit +
                ", retval=" + retval + "]");

        try {
            checkValid();
        }
        catch (GridException e) {
            return new GridFinishedFuture<>(cctx.kernalContext(), e);
        }

        final GridCacheReturn<V> ret = new GridCacheReturn<>(false);

        if (F.isEmpty(keys0)) {
            if (implicit()) {
                try {
                    commit();
                }
                catch (GridException e) {
                    return new GridFinishedFuture<>(cctx.kernalContext(), e);
                }
            }

            return new GridFinishedFuture<>(cctx.kernalContext(), ret.success(true));
        }

        init();

        try {
            Collection<K> enlisted = new LinkedList<>();

            final GridFuture<Set<K>> loadFut = enlistWrite(
                cacheCtx,
                keys0,
                /** cached entry */null,
                /** ttl */-1,
                implicit,
                /** lookup map */null,
                /** transform map */null,
                retval,
                /** lock only */false,
                filter,
                ret,
                enlisted,
                null,
                drMap
            );

            if (log.isDebugEnabled())
                log.debug("Remove keys: " + enlisted);

            // Acquire locks only after having added operation to the write set.
            // Otherwise, during rollback we will not know whether locks need
            // to be rolled back.
            if (pessimistic() && !groupLock()) {
                // Loose all skipped.
                final Collection<? extends K> passedKeys = F.view(enlisted, F0.notIn(loadFut.get()));

                if (log.isDebugEnabled())
                    log.debug("Before acquiring transaction lock for remove on keys: " + passedKeys);

                GridFuture<Boolean> fut = cacheCtx.cache().txLockAsync(passedKeys, lockTimeout(), this, false, retval,
                    isolation, isInvalidate(), CU.<K, V>empty());

                PLC1<GridCacheReturn<V>> plc1 = new PLC1<GridCacheReturn<V>>(ret) {
                    @Override protected GridCacheReturn<V> postLock(GridCacheReturn<V> ret) throws GridException {
                        if (log.isDebugEnabled())
                            log.debug("Acquired transaction lock for remove on keys: " + passedKeys);

                        postLockWrite(cacheCtx, passedKeys, loadFut.get(), null, null, ret,
                            /*remove*/true, retval, filter);

                        return ret;
                    }
                };

                if (fut.isDone()) {
                    try {
                        return plc1.apply(fut.get(), null);
                    }
                    catch (GridClosureException e) {
                        return new GridFinishedFuture<>(cctx.kernalContext(), e.unwrap());
                    }
                    catch (GridException e) {
                        try {
                            return plc1.apply(false, e);
                        }
                        catch (Exception e1) {
                            return new GridFinishedFuture<>(cctx.kernalContext(), e1);
                        }
                    }
                }
                else
                    return new GridEmbeddedFuture<>(
                        fut,
                        plc1,
                        cctx.kernalContext());
            }
            else {
                return loadFut.chain(new CX1<GridFuture<Set<K>>, GridCacheReturn<V>>() {
                    @Override public GridCacheReturn<V> applyx(GridFuture<Set<K>> f) throws GridException {
                        f.get();

                        return ret;
                    }
                });
            }
        }
        catch (GridException e) {
            setRollbackOnly();

            return new GridFinishedFuture<>(cctx.kernalContext(), e);
        }
    }

    /**
     * Checks if portable values should be deserialized.
     *
     * @return {@code True} if portables should be deserialized, {@code false} otherwise.
     */
    private boolean deserializePortables(GridCacheContext<K, V> cacheCtx) {
        GridCacheProjectionImpl<K, V> prj = cacheCtx.projectionPerCall();

        return prj == null || prj.deserializePortables();
    }

    /**
     * Adds key mapping to transaction.
     * @param keys Keys to add.
     */
    protected void addGroupTxMapping(Collection<GridCacheTxKey<K>> keys) {
        // No-op. This method is overriden in transactions that store key to remote node mapping
        // for commit.
    }

    /**
     * Checks that affinity keys are enlisted in group transaction on start.
     *
     * @param keys Keys to check.
     * @throws GridException If sanity check failed.
     */
    private void groupLockSanityCheck(GridCacheContext<K, V> cacheCtx, Iterable<? extends K> keys) throws GridException {
        if (groupLock() && cctx.kernalContext().config().isCacheSanityCheckEnabled()) {
            // Note that affinity is called without mapper on purpose.
            int affinityPart = cacheCtx.config().getAffinity().partition(grpLockKey.key());

            for (K key : keys) {
                if (partitionLock()) {
                    int part = cacheCtx.affinity().partition(key);

                    if (affinityPart != part)
                        throw new GridException("Failed to enlist key into group-lock transaction (given " +
                            "key does not belong to locked partition) [key=" + key + ", affinityPart=" + affinityPart +
                            ", part=" + part + ", groupLockKey=" + grpLockKey + ']');
                }
                else {
                    Object affinityKey = cacheCtx.config().getAffinityMapper().affinityKey(key);

                    if (!grpLockKey.equals(affinityKey))
                        throw new GridException("Failed to enlist key into group-lock transaction (affinity key was " +
                            "not enlisted to transaction on start) [key=" + key + ", affinityKey=" + affinityKey +
                            ", groupLockKey=" + grpLockKey + ']');
                }
            }
        }
    }

    /**
     * Performs keys locking for affinity-based group lock transactions.
     * @return Lock future.
     */
    @Override public GridFuture<?> groupLockAsync(GridCacheContext<K, V> cacheCtx, Collection<K> keys) {
        assert groupLock();

        try {
            init();

            GridCacheReturn<V> ret = new GridCacheReturn<>(false);

            Collection<K> enlisted = new LinkedList<>();

            Set<K> skipped = enlistWrite(
                cacheCtx,
                keys,
                /** cached entry */null,
                /** ttl - leave unchanged */-1,
                /** implicit */false,
                /** lookup map */null,
                /** transform map */null,
                /** retval */false,
                /** lock only */true,
                CU.<K, V>empty(),
                ret,
                enlisted,
                null,
                null
            ).get();

            // No keys should be skipped with empty filter.
            assert F.isEmpty(skipped);

            // Lock group key in pessimistic mode only.
            return pessimistic() ?
                cacheCtx.cache().txLockAsync(enlisted, lockTimeout(), this, false, false, isolation, isInvalidate(),
                    CU.<K, V>empty()) :
                new GridFinishedFuture<>(cctx.kernalContext());
        }
        catch (GridException e) {
            setRollbackOnly();

            return new GridFinishedFuture<Object>(cctx.kernalContext(), e);
        }
    }

    /**
     * Initializes read map.
     *
     * @return {@code True} if transaction was successfully  started.
     */
    public boolean init() {
        if (txMap == null) {
            txMap = new LinkedHashMap<>(txSize > 0 ? txSize : 16, 1.0f);

            readView = new GridCacheTxMap<>(txMap, CU.<K, V>reads());
            writeView = new GridCacheTxMap<>(txMap, CU.<K, V>writes());

            return cctx.tm().onStarted(this);
        }

        return true;
    }

    /**
     * Adds cache to the list of active caches in transaction.
     *
     * @param cacheCtx Cache context to add.
     * @throws GridException If caches already enlisted in this transaction are not compatible with given
     *      cache (e.g. they have different stores).
     */
    private void addActiveCache(GridCacheContext<K, V> cacheCtx) throws GridException {
        // If this is a first cache to work on, capture cache settings.
        if (activeCacheIds.isEmpty() ||
            !activeCacheIds.contains(cacheCtx.cacheId()) && cctx.txCompatible(activeCacheIds, cacheCtx))
            activeCacheIds.add(cacheCtx.cacheId());
    }

    /**
     * Checks transaction expiration.
     *
     * @throws GridException If transaction check failed.
     */
    protected void checkValid() throws GridException {
        if (isRollbackOnly()) {
            if (timedOut())
                throw new GridCacheTxTimeoutException("Cache transaction timed out: " + this);

            GridCacheTxState state = state();

            if (state == ROLLING_BACK || state == ROLLED_BACK)
                throw new GridCacheTxRollbackException("Cache transaction is marked as rollback-only " +
                    "(will be rolled back automatically): " + this);

            if (state == UNKNOWN)
                throw new GridCacheTxHeuristicException("Cache transaction is in unknown state " +
                    "(remote transactions will be invalidated): " + this);

            throw new GridException("Cache transaction marked as rollback-only: " + this);
        }

        if (remainingTime() == 0 && setRollbackOnly())
            throw new GridCacheTxTimeoutException("Cache transaction timed out " +
                "(was rolled back automatically): " + this);
    }

    /** {@inheritDoc} */
    @Override public Collection<GridCacheVersion> alternateVersions() {
        return Collections.emptyList();
    }

    /**
     * @param op Cache operation.
     * @param val Value.
     * @param ttl Time to leave to set to tx entry. If {@code null}, leave unchanged.
     * @param transformClos Transform closure.
     * @param entry Cache entry.
     * @param filter Filter.
     * @param filtersSet {@code True} if filter should be marked as set.
     * @param drTtl DR TTL (if any).
     * @param drExpireTime DR expire time (if any).
     * @param drVer DR version.
     * @return Transaction entry.
     */
    protected final GridCacheTxEntry<K, V> addEntry(GridCacheOperation op, @Nullable V val,
        @Nullable GridClosure<V, V> transformClos, GridCacheEntryEx<K, V> entry, long ttl,
        GridPredicate<GridCacheEntry<K, V>>[] filter, boolean filtersSet, long drTtl,
        long drExpireTime, @Nullable GridCacheVersion drVer) {
        GridCacheTxKey<K> key = entry.txKey();

        checkInternal(key);

        GridCacheTxState state = state();

        assert state == GridCacheTxState.ACTIVE || timedOut() :
            "Invalid tx state for adding entry [op=" + op + ", val=" + val + ", entry=" + entry + ", filter=" +
                Arrays.toString(filter) + ", txCtx=" + cctx.tm().txContextVersion() + ", tx=" + this + ']';

        GridCacheTxEntry<K, V> old = txMap.get(key);

        // Keep old filter if already have one (empty filter is always overridden).
        if (!filtersSet || !F.isEmptyOrNulls(filter)) {
            // Replace filter if previous filter failed.
            if (old != null && old.filtersSet())
                filter = old.filters();
        }

        GridCacheTxEntry<K, V> txEntry;

        if (old != null) {
            if (transformClos != null) {
                assert val == null;
                assert op == TRANSFORM;

                // Will change the op.
                old.addTransformClosure(transformClos);
            }
            else {
                assert old.op() != TRANSFORM;

                old.op(op);
                old.value(val, op == CREATE || op == UPDATE || op == DELETE, op == READ);
            }

            // Keep old ttl value.
            old.cached(entry, old.keyBytes());
            old.filters(filter);

            // Update ttl if specified.
            if (drTtl >= 0L) {
                assert drExpireTime >= 0L;

                entryTtlDr(key, drTtl, drExpireTime);
            }
            else
                entryTtl(key, ttl);

            txEntry = old;

            if (log.isDebugEnabled())
                log.debug("Updated transaction entry: " + txEntry);
        }
        else {
            if (drTtl >= 0L)
                ttl = drTtl;

            txEntry = new GridCacheTxEntry<>(entry.context(), this, op, val, transformClos, ttl, entry, filter, drVer);

            txEntry.drExpireTime(drExpireTime);

            txMap.put(key, txEntry);

            if (log.isDebugEnabled())
                log.debug("Created transaction entry: " + txEntry);
        }

        txEntry.filtersSet(filtersSet);
        txEntry.transferRequired(true);

        while (true) {
            try {
                updateExplicitVersion(txEntry, entry);

                return txEntry;
            }
            catch (GridCacheEntryRemovedException ignore) {
                if (log.isDebugEnabled())
                    log.debug("Got removed entry in transaction newEntry method (will retry): " + entry);

                entry = entryEx(entry.context(), txEntry.txKey(), topologyVersion());

                txEntry.cached(entry, txEntry.keyBytes());
            }
        }
    }

    /**
     * Updates explicit version for tx entry based on current entry lock owner.
     *
     * @param txEntry Tx entry to update.
     * @param entry Entry.
     * @throws GridCacheEntryRemovedException If entry was concurrently removed.
     */
    protected void updateExplicitVersion(GridCacheTxEntry<K, V> txEntry, GridCacheEntryEx<K, V> entry)
        throws GridCacheEntryRemovedException {
        if (!entry.context().isDht()) {
            // All put operations must wait for async locks to complete,
            // so it is safe to get acquired locks.
            GridCacheMvccCandidate<K> explicitCand = entry.localOwner();

            if (explicitCand != null) {
                GridCacheVersion explicitVer = explicitCand.version();

                if (!explicitVer.equals(xidVer) && explicitCand.threadId() == threadId && !explicitCand.tx()) {
                    txEntry.explicitVersion(explicitVer);

                    if (explicitVer.isLess(minVer))
                        minVer = explicitVer;
                }
            }
        }
    }

    /**
     * @return {@code True} if updates should be batched up.
     */
    protected boolean isBatchUpdate() {
        GridCacheStoreManager<K, V> store = store();

        return store != null;
    }

    /** {@inheritDoc} */
    @Override public String toString() {
        return GridToStringBuilder.toString(GridCacheTxLocalAdapter.class, this, "super", super.toString(),
            "size", (txMap == null ? 0 : txMap.size()));
    }

    /**
     * @param key Key.
     * @param ttl Time to live.
     * @return {@code true} if tx entry exists for this key, {@code false} otherwise.
     */
    boolean entryTtl(GridCacheTxKey<K> key, long ttl) {
        assert key != null;

        GridCacheTxEntry<K, V> e = entry(key);

        if (e != null) {
            e.ttl(ttl);
            e.drExpireTime(-1L);
        }

        return e != null;
    }

    /**
     * @param key Key.
     * @param ttl TTL.
     * @param expireTime Expire time.
     * @return {@code true} if tx entry exists for this key, {@code false} otherwise.
     */
    boolean entryTtlDr(GridCacheTxKey<K> key, long ttl, long expireTime) {
        assert key != null;
        assert ttl >= 0;

        GridCacheTxEntry<K, V> e = entry(key);

        if (e != null) {
            e.ttl(ttl);
            e.drExpireTime(expireTime);
        }

        return e != null;
    }

    /**
     * @param key Key.
     * @return Tx entry time to live.
     */
    long entryTtl(GridCacheTxKey<K> key) {
        assert key != null;

        GridCacheTxEntry<K, V> e = entry(key);

        return e != null ? e.ttl() : 0;
    }

    /**
     * @param key Key.
     * @return Tx entry expire time.
     */
    long entryExpireTime(GridCacheTxKey<K> key) {
        assert key != null;

        GridCacheTxEntry<K, V> e = entry(key);

        if (e != null) {
            long ttl = e.ttl();

            assert ttl != -1;

            if (ttl > 0) {
                long expireTime = U.currentTimeMillis() + ttl;

                if (expireTime > 0)
                    return expireTime;
            }
        }

        return 0;
    }

    /**
     * Post-lock closure alias.
     *
     * @param <T> Return type.
     */
    protected abstract class PLC1<T> extends PostLockClosure1<T> {
        /** */
        private static final long serialVersionUID = 0L;

        /**
         * @param arg Argument.
         */
        protected PLC1(T arg) {
            super(arg);
        }

        /**
         * @param arg Argument.
         * @param commit Commit flag.
         */
        protected PLC1(T arg, boolean commit) {
            super(arg, commit);
        }
    }

    /**
     * Post-lock closure alias.
     *
     * @param <T> Return type.
     */
    protected abstract class PLC2<T> extends PostLockClosure2<T> {
        /** */
        private static final long serialVersionUID = 0L;

        // No-op.
    }

    /**
     * Post-lock closure alias.
     *
     * @param <T> Return type.
     */
    protected abstract class PMC<T> extends PostMissClosure<T> {
        /** */
        private static final long serialVersionUID = 0L;

        // No-op.
    }

    /**
     * Post-lock closure.
     *
     * @param <T> Return type.
     */
    protected abstract class PostLockClosure1<T> implements GridBiClosure<Boolean, Exception, GridFuture<T>> {
        /** */
        private static final long serialVersionUID = 0L;

        /** Closure argument. */
        private T arg;

        /** Commit flag. */
        private boolean commit;

        /**
         * Creates a Post-Lock closure that will pass the argument given to the {@code postLock} method.
         *
         * @param arg Argument for {@code postLock}.
         */
        protected PostLockClosure1(T arg) {
            this(arg, true);
        }

        /**
         * Creates a Post-Lock closure that will pass the argument given to the {@code postLock} method.
         *
         * @param arg Argument for {@code postLock}.
         * @param commit Flag indicating whether commit should be done after postLock.
         */
        protected PostLockClosure1(T arg, boolean commit) {
            this.arg = arg;
            this.commit = commit;
        }

        /** {@inheritDoc} */
        @Override public final GridFuture<T> apply(Boolean locked, @Nullable final Exception e) {
            if (e != null) {
                setRollbackOnly();

                if (commit && commitAfterLock())
                    return rollbackAsync().chain(new C1<GridFuture<GridCacheTx>, T>() {
                        @Override public T apply(GridFuture<GridCacheTx> f) {
                            throw new GridClosureException(e);
                        }
                    });

                throw new GridClosureException(e);
            }

            if (!locked) {
                setRollbackOnly();

                final GridClosureException ex = new GridClosureException(new GridCacheTxTimeoutException("Failed to " +
                    "acquire lock within provided timeout for transaction [timeout=" + timeout() +
                    ", tx=" + this + ']'));

                if (commit && commitAfterLock())
                    return rollbackAsync().chain(new C1<GridFuture<GridCacheTx>, T>() {
                        @Override public T apply(GridFuture<GridCacheTx> f) {
                            throw ex;
                        }
                    });

                throw ex;
            }

            boolean rollback = true;

            try {
                final T r = postLock(arg);

                // Commit implicit transactions.
                if (commit && commitAfterLock()) {
                    rollback = false;

                    return commitAsync().chain(new CX1<GridFuture<GridCacheTx>, T>() {
                        @Override public T applyx(GridFuture<GridCacheTx> f) throws GridException {
                            f.get();

                            return r;
                        }
                    });
                }

                rollback = false;

                return new GridFinishedFuture<>(cctx.kernalContext(), r);
            }
            catch (final GridException ex) {
                if (commit && commitAfterLock())
                    return rollbackAsync().chain(new C1<GridFuture<GridCacheTx>, T>() {
                        @Override public T apply(GridFuture<GridCacheTx> f) {
                            throw new GridClosureException(ex);
                        }
                    });

                throw new GridClosureException(ex);
            }
            finally {
                if (rollback)
                    setRollbackOnly();
            }
        }

        /**
         * Post lock callback.
         *
         * @param val Argument.
         * @return Future return value.
         * @throws GridException If operation failed.
         */
        protected abstract T postLock(T val) throws GridException;
    }

    /**
     * Post-lock closure.
     *
     * @param <T> Return type.
     */
    protected abstract class PostLockClosure2<T> implements GridBiClosure<Boolean, Exception, GridFuture<T>> {
        /** */
        private static final long serialVersionUID = 0L;

        /** {@inheritDoc} */
        @Override public final GridFuture<T> apply(Boolean locked, @Nullable Exception e) {
            boolean rollback = true;

            try {
                if (e != null)
                    throw new GridClosureException(e);

                if (!locked)
                    throw new GridClosureException(new GridCacheTxTimeoutException("Failed to acquire lock " +
                        "within provided timeout for transaction [timeout=" + timeout() + ", tx=" + this + ']'));

                GridFuture<T> fut = postLock();

                rollback = false;

                return fut;
            }
            catch (GridException ex) {
                throw new GridClosureException(ex);
            }
            finally {
                if (rollback)
                    setRollbackOnly();
            }
        }

        /**
         * Post lock callback.
         *
         * @return Future return value.
         * @throws GridException If operation failed.
         */
        protected abstract GridFuture<T> postLock() throws GridException;
    }

    /**
     * Post-lock closure.
     *
     * @param <T> Return type.
     */
    protected abstract class PostMissClosure<T> implements GridBiClosure<T, Exception, GridFuture<T>> {
        /** */
        private static final long serialVersionUID = 0L;

        /** {@inheritDoc} */
        @Override public final GridFuture<T> apply(T t, Exception e) {
            boolean rollback = true;

            try {
                if (e != null)
                    throw new GridClosureException(e);

                GridFuture<T> fut = postMiss(t);

                rollback = false;

                return fut;
            }
            catch (GridException ex) {
                throw new GridClosureException(ex);
            }
            finally {
                if (rollback)
                    setRollbackOnly();
            }
        }

        /**
         * Post lock callback.
         *
         * @param t Post-miss parameter.
         * @return Future return value.
         * @throws GridException If operation failed.
         */
        protected abstract GridFuture<T> postMiss(T t) throws GridException;
    }

    /**
     * Post-lock closure.
     *
     * @param <T> Return type.
     */
    protected abstract class FinishClosure<T> implements GridBiClosure<T, Exception, T> {
        /** */
        private static final long serialVersionUID = 0L;

        /** {@inheritDoc} */
        @Override public final T apply(T t, @Nullable Exception e) {
            boolean rollback = true;

            try {
                if (e != null)
                    throw new GridClosureException(e);

                t = finish(t);

                // Commit implicit transactions.
                if (implicit())
                    commit();

                rollback = false;

                return t;
            }
            catch (GridException ex) {
                throw new GridClosureException(ex);
            }
            finally {
                if (rollback)
                    setRollbackOnly();
            }
        }

        /**
         * @param t Argument.
         * @return Result.
         * @throws GridException If failed.
         */
        abstract T finish(T t) throws GridException;
    }
}<|MERGE_RESOLUTION|>--- conflicted
+++ resolved
@@ -628,11 +628,7 @@
                                 // Must try to evict near entries before committing from
                                 // transaction manager to make sure locks are held.
                                 if (!evictNearEntry(txEntry, false)) {
-<<<<<<< HEAD
-                                    if (cacheCtx.isNear() && cacheCtx.config().getDrReceiverConfiguration() != null) {
-=======
-                                    if (near() && cctx.dr().receiveEnabled()) {
->>>>>>> 0703d66a
+                                    if (cacheCtx.isNear() && cacheCtx.dr().receiveEnabled()) {
                                         cached.markObsolete(xidVer);
 
                                         break;
@@ -676,36 +672,7 @@
                                     GridCacheVersion explicitVer = txEntry.drVersion() != null ?
                                         txEntry.drVersion() : writeVersion();
 
-<<<<<<< HEAD
-                                    boolean drNeedResolve = cacheCtx.drNeedResolve(cached.version(), explicitVer);
-
-                                    if (drNeedResolve) {
-                                        GridBiTuple<GridCacheOperation, GridDrReceiverConflictContextImpl<K, V>> drRes =
-                                            drResolveConflict(op, txEntry.key(), val, valBytes, txEntry.ttl(),
-                                            txEntry.drExpireTime(), explicitVer, cached);
-
-                                        assert drRes != null;
-
-                                        GridDrReceiverConflictContextImpl<K, V> drCtx = drRes.get2();
-
-                                        if (drCtx.isUseOld())
-                                            op = NOOP;
-                                        else if (drCtx.isUseNew()) {
-                                            txEntry.ttl(drCtx.ttl());
-
-                                            if (drCtx.newEntry().dataCenterId() != cctx.gridConfig().getDataCenterId())
-                                                txEntry.drExpireTime(drCtx.expireTime());
-                                            else
-                                                txEntry.drExpireTime(-1L);
-                                        }
-                                        else {
-                                            assert drCtx.isMerge();
-
-                                            op = drRes.get1();
-                                            val = drCtx.mergeValue();
-                                            valBytes = null;
-=======
-                                    GridDrResolveResult<V> drRes = cctx.dr().resolveTx(cached,
+                                    GridDrResolveResult<V> drRes = cacheCtx.dr().resolveTx(cached,
                                         txEntry,
                                         explicitVer,
                                         op,
@@ -720,20 +687,14 @@
                                         valBytes = drRes.valueBytes();
 
                                         if (drRes.isMerge())
->>>>>>> 0703d66a
                                             explicitVer = writeVersion();
                                     }
                                     else
                                         // Nullify explicit version so that innerSet/innerRemove will work as usual.
                                         explicitVer = null;
 
-<<<<<<< HEAD
-                                    if (sndTransformedVals || drNeedResolve) {
-                                        assert sndTransformedVals && cacheCtx.isReplicated() || drNeedResolve;
-=======
                                     if (sndTransformedVals || (drRes != null)) {
-                                        assert sndTransformedVals && cctx.isReplicated() || (drRes != null);
->>>>>>> 0703d66a
+                                        assert sndTransformedVals && cacheCtx.isReplicated() || (drRes != null);
 
                                         txEntry.value(val, true, false);
                                         txEntry.valueBytes(valBytes);
