--- conflicted
+++ resolved
@@ -365,13 +365,8 @@
                 taskName,
                 expiryPlc,
                 skipVals,
-<<<<<<< HEAD
-                /*can remap*/true,
                 recovery,
-                null); // TODO IGNITE-3478
-=======
-                recovery);
->>>>>>> aefa9a8a
+                null);  // TODO IGNITE-3478
         }
         else {
             final ReaderArguments args = readerArgs;
@@ -396,13 +391,8 @@
                                 taskName,
                                 expiryPlc,
                                 skipVals,
-<<<<<<< HEAD
-                                /*can remap*/true,
                                 recovery,
-                                null); // TODO IGNITE-3478
-=======
-                                recovery);
->>>>>>> aefa9a8a
+                                null);  // TODO IGNITE-3478
 
                         fut0.listen(createGetFutureListener());
                     }
