--- conflicted
+++ resolved
@@ -270,115 +270,61 @@
         }
 
         switch (writer.state()) {
-<<<<<<< HEAD
+            case 25:
+                if (!writer.writeIgniteUuid("futId", futId))
+                    return false;
+
+                writer.incrementState();
+
             case 26:
-                if (!writer.writeIgniteUuid("futId", futId))
-=======
-            case 25:
-                if (!writer.writeBoolean("explicitLock", explicitLock))
->>>>>>> 60640de4
-                    return false;
-
-                writer.incrementState();
-
-<<<<<<< HEAD
+                if (!writer.writeBoolean("implicitSingle", implicitSingle))
+                    return false;
+
+                writer.incrementState();
+
             case 27:
-                if (!writer.writeBoolean("implicitSingle", implicitSingle))
-=======
-            case 26:
-                if (!writer.writeIgniteUuid("futId", futId))
->>>>>>> 60640de4
-                    return false;
-
-                writer.incrementState();
-
-<<<<<<< HEAD
+                if (!writer.writeBoolean("last", last))
+                    return false;
+
+                writer.incrementState();
+
             case 28:
-                if (!writer.writeBoolean("last", last))
-=======
-            case 27:
-                if (!writer.writeBoolean("implicitSingle", implicitSingle))
->>>>>>> 60640de4
-                    return false;
-
-                writer.incrementState();
-
-<<<<<<< HEAD
+                if (!writer.writeCollection("lastBackups", lastBackups, MessageCollectionItemType.UUID))
+                    return false;
+
+                writer.incrementState();
+
             case 29:
-                if (!writer.writeCollection("lastBackups", lastBackups, MessageCollectionItemType.UUID))
-=======
-            case 28:
-                if (!writer.writeBoolean("last", last))
->>>>>>> 60640de4
-                    return false;
-
-                writer.incrementState();
-
-<<<<<<< HEAD
+                if (!writer.writeIgniteUuid("miniId", miniId))
+                    return false;
+
+                writer.incrementState();
+
             case 30:
-                if (!writer.writeIgniteUuid("miniId", miniId))
-=======
-            case 29:
-                if (!writer.writeCollection("lastBackups", lastBackups, MessageCollectionItemType.UUID))
->>>>>>> 60640de4
-                    return false;
-
-                writer.incrementState();
-
-<<<<<<< HEAD
+                if (!writer.writeBoolean("near", near))
+                    return false;
+
+                writer.incrementState();
+
             case 31:
-                if (!writer.writeBoolean("near", near))
-=======
-            case 30:
-                if (!writer.writeIgniteUuid("miniId", miniId))
->>>>>>> 60640de4
-                    return false;
-
-                writer.incrementState();
-
-<<<<<<< HEAD
+                if (!writer.writeBoolean("retVal", retVal))
+                    return false;
+
+                writer.incrementState();
+
             case 32:
-                if (!writer.writeBoolean("retVal", retVal))
-=======
-            case 31:
-                if (!writer.writeBoolean("near", near))
->>>>>>> 60640de4
-                    return false;
-
-                writer.incrementState();
-
-<<<<<<< HEAD
+                if (!writer.writeUuid("subjId", subjId))
+                    return false;
+
+                writer.incrementState();
+
             case 33:
-                if (!writer.writeUuid("subjId", subjId))
-=======
-            case 32:
-                if (!writer.writeBoolean("retVal", retVal))
->>>>>>> 60640de4
-                    return false;
-
-                writer.incrementState();
-
-<<<<<<< HEAD
+                if (!writer.writeInt("taskNameHash", taskNameHash))
+                    return false;
+
+                writer.incrementState();
+
             case 34:
-                if (!writer.writeInt("taskNameHash", taskNameHash))
-=======
-            case 33:
-                if (!writer.writeUuid("subjId", subjId))
->>>>>>> 60640de4
-                    return false;
-
-                writer.incrementState();
-
-<<<<<<< HEAD
-=======
-            case 34:
-                if (!writer.writeInt("taskNameHash", taskNameHash))
-                    return false;
-
-                writer.incrementState();
-
->>>>>>> 60640de4
-            case 35:
                 if (!writer.writeMessage("topVer", topVer))
                     return false;
 
@@ -400,135 +346,87 @@
             return false;
 
         switch (reader.state()) {
-<<<<<<< HEAD
             case 26:
+                explicitLock = reader.readBoolean("explicitLock");
+
+                if (!reader.isLastRead())
+                    return false;
+
+                reader.incrementState();
+
+            case 27:
                 futId = reader.readIgniteUuid("futId");
-=======
-            case 25:
-                explicitLock = reader.readBoolean("explicitLock");
->>>>>>> 60640de4
-
-                if (!reader.isLastRead())
-                    return false;
-
-                reader.incrementState();
-
-<<<<<<< HEAD
-            case 27:
+
+                if (!reader.isLastRead())
+                    return false;
+
+                reader.incrementState();
+
+            case 28:
                 implicitSingle = reader.readBoolean("implicitSingle");
-=======
-            case 26:
-                futId = reader.readIgniteUuid("futId");
->>>>>>> 60640de4
-
-                if (!reader.isLastRead())
-                    return false;
-
-                reader.incrementState();
-
-<<<<<<< HEAD
-            case 28:
+
+                if (!reader.isLastRead())
+                    return false;
+
+                reader.incrementState();
+
+            case 29:
                 last = reader.readBoolean("last");
-=======
-            case 27:
-                implicitSingle = reader.readBoolean("implicitSingle");
->>>>>>> 60640de4
-
-                if (!reader.isLastRead())
-                    return false;
-
-                reader.incrementState();
-
-<<<<<<< HEAD
-            case 29:
+
+                if (!reader.isLastRead())
+                    return false;
+
+                reader.incrementState();
+
+            case 30:
                 lastBackups = reader.readCollection("lastBackups", MessageCollectionItemType.UUID);
-=======
-            case 28:
-                last = reader.readBoolean("last");
->>>>>>> 60640de4
-
-                if (!reader.isLastRead())
-                    return false;
-
-                reader.incrementState();
-
-<<<<<<< HEAD
-            case 30:
+
+                if (!reader.isLastRead())
+                    return false;
+
+                reader.incrementState();
+
+            case 31:
                 miniId = reader.readIgniteUuid("miniId");
-=======
-            case 29:
-                lastBackups = reader.readCollection("lastBackups", MessageCollectionItemType.UUID);
->>>>>>> 60640de4
-
-                if (!reader.isLastRead())
-                    return false;
-
-                reader.incrementState();
-
-<<<<<<< HEAD
-            case 31:
+
+                if (!reader.isLastRead())
+                    return false;
+
+                reader.incrementState();
+
+            case 32:
                 near = reader.readBoolean("near");
-=======
-            case 30:
-                miniId = reader.readIgniteUuid("miniId");
->>>>>>> 60640de4
-
-                if (!reader.isLastRead())
-                    return false;
-
-                reader.incrementState();
-
-<<<<<<< HEAD
-            case 32:
+
+                if (!reader.isLastRead())
+                    return false;
+
+                reader.incrementState();
+
+            case 33:
                 retVal = reader.readBoolean("retVal");
-=======
-            case 31:
-                near = reader.readBoolean("near");
->>>>>>> 60640de4
-
-                if (!reader.isLastRead())
-                    return false;
-
-                reader.incrementState();
-
-<<<<<<< HEAD
-            case 33:
+
+                if (!reader.isLastRead())
+                    return false;
+
+                reader.incrementState();
+
+            case 34:
                 subjId = reader.readUuid("subjId");
-=======
-            case 32:
-                retVal = reader.readBoolean("retVal");
->>>>>>> 60640de4
-
-                if (!reader.isLastRead())
-                    return false;
-
-                reader.incrementState();
-
-<<<<<<< HEAD
-            case 34:
+
+                if (!reader.isLastRead())
+                    return false;
+
+                reader.incrementState();
+
+            case 35:
                 taskNameHash = reader.readInt("taskNameHash");
-=======
-            case 33:
-                subjId = reader.readUuid("subjId");
->>>>>>> 60640de4
-
-                if (!reader.isLastRead())
-                    return false;
-
-                reader.incrementState();
-
-<<<<<<< HEAD
-=======
-            case 34:
-                taskNameHash = reader.readInt("taskNameHash");
-
-                if (!reader.isLastRead())
-                    return false;
-
-                reader.incrementState();
-
->>>>>>> 60640de4
-            case 35:
+
+                if (!reader.isLastRead())
+                    return false;
+
+                reader.incrementState();
+
+            case 36:
                 topVer = reader.readMessage("topVer");
 
                 if (!reader.isLastRead())
@@ -548,7 +446,7 @@
 
     /** {@inheritDoc} */
     @Override public byte fieldsCount() {
-        return 36;
+        return 37;
     }
 
     /** {@inheritDoc} */
