/*
 * Licensed to the Apache Software Foundation (ASF) under one or more
 * contributor license agreements.  See the NOTICE file distributed with
 * this work for additional information regarding copyright ownership.
 * The ASF licenses this file to You under the Apache License, Version 2.0
 * (the "License"); you may not use this file except in compliance with
 * the License.  You may obtain a copy of the License at
 *
 *      http://www.apache.org/licenses/LICENSE-2.0
 *
 * Unless required by applicable law or agreed to in writing, software
 * distributed under the License is distributed on an "AS IS" BASIS,
 * WITHOUT WARRANTIES OR CONDITIONS OF ANY KIND, either express or implied.
 * See the License for the specific language governing permissions and
 * limitations under the License.
 */

package org.apache.ignite.internal.processors.cache.portable;

import java.io.Externalizable;
import java.io.IOException;
import java.io.ObjectInput;
import java.io.ObjectOutput;
import java.util.ArrayList;
import java.util.Collection;
import java.util.HashMap;
import java.util.Map;
import java.util.Set;
import java.util.UUID;
import java.util.concurrent.ConcurrentHashMap;
import java.util.concurrent.CountDownLatch;
import javax.cache.Cache;
import javax.cache.CacheException;
import javax.cache.event.CacheEntryEvent;
import javax.cache.event.CacheEntryListenerException;
import javax.cache.event.CacheEntryUpdatedListener;
import javax.cache.event.EventType;
import javax.cache.processor.EntryProcessor;
import javax.cache.processor.MutableEntry;
import org.apache.ignite.IgniteCheckedException;
import org.apache.ignite.IgniteException;
import org.apache.ignite.IgniteObjects;
import org.apache.ignite.cache.CacheEntryEventSerializableFilter;
import org.apache.ignite.cluster.ClusterNode;
import org.apache.ignite.configuration.CacheConfiguration;
import org.apache.ignite.internal.GridKernalContext;
import org.apache.ignite.internal.portable.GridPortableMarshaller;
import org.apache.ignite.internal.portable.PortableContext;
import org.apache.ignite.internal.portable.PortableMetaDataHandler;
import org.apache.ignite.internal.portable.IgniteObjectMetaDataImpl;
import org.apache.ignite.internal.portable.IgniteObjectImpl;
import org.apache.ignite.internal.portable.IgniteObjectOffheapImpl;
import org.apache.ignite.internal.portable.PortableUtils;
import org.apache.ignite.internal.portable.builder.IgniteObjectBuilderImpl;
import org.apache.ignite.internal.portable.streams.PortableInputStream;
import org.apache.ignite.internal.portable.streams.PortableOffheapInputStream;
import org.apache.ignite.internal.processors.affinity.AffinityTopologyVersion;
import org.apache.ignite.internal.processors.cache.CacheEntryPredicate;
import org.apache.ignite.internal.processors.cache.CacheEntryPredicateAdapter;
import org.apache.ignite.internal.processors.cache.CacheObject;
import org.apache.ignite.internal.processors.cache.CacheObjectContext;
import org.apache.ignite.internal.processors.cache.CacheObjectImpl;
import org.apache.ignite.internal.processors.cache.GridCacheContext;
import org.apache.ignite.internal.processors.cache.GridCacheEntryEx;
import org.apache.ignite.internal.processors.cache.GridCacheUtils;
import org.apache.ignite.internal.processors.cache.IgniteCacheProxy;
import org.apache.ignite.internal.processors.cache.KeyCacheObject;
import org.apache.ignite.internal.processors.cache.query.CacheQuery;
import org.apache.ignite.internal.processors.cache.query.CacheQueryFuture;
import org.apache.ignite.internal.processors.cache.query.GridCacheQueryManager;
import org.apache.ignite.internal.processors.cacheobject.IgniteCacheObjectProcessorImpl;
import org.apache.ignite.internal.util.GridUnsafe;
import org.apache.ignite.internal.util.IgniteUtils;
import org.apache.ignite.internal.util.lang.GridMapEntry;
import org.apache.ignite.internal.util.tostring.GridToStringExclude;
import org.apache.ignite.internal.util.typedef.C1;
import org.apache.ignite.internal.util.typedef.F;
import org.apache.ignite.internal.util.typedef.internal.CU;
import org.apache.ignite.internal.util.typedef.internal.S;
import org.apache.ignite.internal.util.typedef.internal.U;
import org.apache.ignite.lang.IgniteBiPredicate;
import org.apache.ignite.marshaller.Marshaller;
import org.apache.ignite.marshaller.portable.PortableMarshaller;
import org.apache.ignite.igniteobject.IgniteObjectBuilder;
import org.apache.ignite.igniteobject.IgniteObjectException;
import org.apache.ignite.igniteobject.IgniteObjectMetadata;
import org.apache.ignite.igniteobject.IgniteObject;
import org.jetbrains.annotations.Nullable;
import org.jsr166.ConcurrentHashMap8;
import sun.misc.Unsafe;

import static org.apache.ignite.internal.portable.GridPortableMarshaller.BOOLEAN;
import static org.apache.ignite.internal.portable.GridPortableMarshaller.BOOLEAN_ARR;
import static org.apache.ignite.internal.portable.GridPortableMarshaller.BYTE;
import static org.apache.ignite.internal.portable.GridPortableMarshaller.BYTE_ARR;
import static org.apache.ignite.internal.portable.GridPortableMarshaller.CHAR;
import static org.apache.ignite.internal.portable.GridPortableMarshaller.CHAR_ARR;
import static org.apache.ignite.internal.portable.GridPortableMarshaller.COL;
import static org.apache.ignite.internal.portable.GridPortableMarshaller.DATE;
import static org.apache.ignite.internal.portable.GridPortableMarshaller.DATE_ARR;
import static org.apache.ignite.internal.portable.GridPortableMarshaller.DECIMAL;
import static org.apache.ignite.internal.portable.GridPortableMarshaller.DECIMAL_ARR;
import static org.apache.ignite.internal.portable.GridPortableMarshaller.DOUBLE;
import static org.apache.ignite.internal.portable.GridPortableMarshaller.DOUBLE_ARR;
import static org.apache.ignite.internal.portable.GridPortableMarshaller.ENUM;
import static org.apache.ignite.internal.portable.GridPortableMarshaller.ENUM_ARR;
import static org.apache.ignite.internal.portable.GridPortableMarshaller.FLOAT;
import static org.apache.ignite.internal.portable.GridPortableMarshaller.FLOAT_ARR;
import static org.apache.ignite.internal.portable.GridPortableMarshaller.INT;
import static org.apache.ignite.internal.portable.GridPortableMarshaller.INT_ARR;
import static org.apache.ignite.internal.portable.GridPortableMarshaller.LONG;
import static org.apache.ignite.internal.portable.GridPortableMarshaller.LONG_ARR;
import static org.apache.ignite.internal.portable.GridPortableMarshaller.MAP;
import static org.apache.ignite.internal.portable.GridPortableMarshaller.OBJ;
import static org.apache.ignite.internal.portable.GridPortableMarshaller.OBJ_ARR;
import static org.apache.ignite.internal.portable.GridPortableMarshaller.PORTABLE_OBJ;
import static org.apache.ignite.internal.portable.GridPortableMarshaller.SHORT;
import static org.apache.ignite.internal.portable.GridPortableMarshaller.SHORT_ARR;
import static org.apache.ignite.internal.portable.GridPortableMarshaller.STRING;
import static org.apache.ignite.internal.portable.GridPortableMarshaller.STRING_ARR;
import static org.apache.ignite.internal.portable.GridPortableMarshaller.TIMESTAMP;
import static org.apache.ignite.internal.portable.GridPortableMarshaller.TIMESTAMP_ARR;
import static org.apache.ignite.internal.portable.GridPortableMarshaller.UUID;
import static org.apache.ignite.internal.portable.GridPortableMarshaller.UUID_ARR;

/**
 * Portable processor implementation.
 */
public class CacheObjectPortableProcessorImpl extends IgniteCacheObjectProcessorImpl implements
    CacheObjectPortableProcessor {
    /** */
    public static final String[] FIELD_TYPE_NAMES;

    /** */
    private static final Unsafe UNSAFE = GridUnsafe.unsafe();

    /** */
    private final CountDownLatch startLatch = new CountDownLatch(1);

    /** */
    private final boolean clientNode;

    /** */
    private volatile IgniteCacheProxy<PortableMetaDataKey, IgniteObjectMetadata> metaDataCache;

    /** */
    private final ConcurrentHashMap8<PortableMetaDataKey, IgniteObjectMetadata> clientMetaDataCache;

    /** Predicate to filter portable meta data in utility cache. */
    private final CacheEntryPredicate metaPred = new CacheEntryPredicateAdapter() {
        private static final long serialVersionUID = 0L;

        @Override public boolean apply(GridCacheEntryEx e) {
            return e.key().value(e.context().cacheObjectContext(), false) instanceof PortableMetaDataKey;
        }
    };

    /** */
    private PortableContext portableCtx;

    /** */
    private Marshaller marsh;

    /** */
    private GridPortableMarshaller portableMarsh;

    /** */
    @GridToStringExclude
    private IgniteObjects portables;

    /** Metadata updates collected before metadata cache is initialized. */
    private final Map<Integer, IgniteObjectMetadata> metaBuf = new ConcurrentHashMap<>();

    /** */
    private UUID metaCacheQryId;

    /**
     *
     */
    static {
        FIELD_TYPE_NAMES = new String[104];

        FIELD_TYPE_NAMES[BYTE] = "byte";
        FIELD_TYPE_NAMES[SHORT] = "short";
        FIELD_TYPE_NAMES[INT] = "int";
        FIELD_TYPE_NAMES[LONG] = "long";
        FIELD_TYPE_NAMES[BOOLEAN] = "boolean";
        FIELD_TYPE_NAMES[FLOAT] = "float";
        FIELD_TYPE_NAMES[DOUBLE] = "double";
        FIELD_TYPE_NAMES[CHAR] = "char";
        FIELD_TYPE_NAMES[UUID] = "UUID";
        FIELD_TYPE_NAMES[DECIMAL] = "decimal";
        FIELD_TYPE_NAMES[STRING] = "String";
        FIELD_TYPE_NAMES[DATE] = "Date";
        FIELD_TYPE_NAMES[TIMESTAMP] = "Timestamp";
        FIELD_TYPE_NAMES[ENUM] = "Enum";
        FIELD_TYPE_NAMES[OBJ] = "Object";
        FIELD_TYPE_NAMES[PORTABLE_OBJ] = "Object";
        FIELD_TYPE_NAMES[COL] = "Collection";
        FIELD_TYPE_NAMES[MAP] = "Map";
        FIELD_TYPE_NAMES[BYTE_ARR] = "byte[]";
        FIELD_TYPE_NAMES[SHORT_ARR] = "short[]";
        FIELD_TYPE_NAMES[INT_ARR] = "int[]";
        FIELD_TYPE_NAMES[LONG_ARR] = "long[]";
        FIELD_TYPE_NAMES[BOOLEAN_ARR] = "boolean[]";
        FIELD_TYPE_NAMES[FLOAT_ARR] = "float[]";
        FIELD_TYPE_NAMES[DOUBLE_ARR] = "double[]";
        FIELD_TYPE_NAMES[CHAR_ARR] = "char[]";
        FIELD_TYPE_NAMES[UUID_ARR] = "UUID[]";
        FIELD_TYPE_NAMES[DECIMAL_ARR] = "decimal[]";
        FIELD_TYPE_NAMES[STRING_ARR] = "String[]";
        FIELD_TYPE_NAMES[DATE_ARR] = "Date[]";
        FIELD_TYPE_NAMES[TIMESTAMP_ARR] = "Timestamp[]";
        FIELD_TYPE_NAMES[OBJ_ARR] = "Object[]";
        FIELD_TYPE_NAMES[ENUM_ARR] = "Enum[]";
    }

    /**
     * @param typeName Field type name.
     * @return Field type ID;
     */
    @SuppressWarnings("StringEquality")
    public static int fieldTypeId(String typeName) {
        for (int i = 0; i < FIELD_TYPE_NAMES.length; i++) {
            String typeName0 = FIELD_TYPE_NAMES[i];

            if (typeName.equals(typeName0))
                return i;
        }

        throw new IllegalArgumentException("Invalid metadata type name: " + typeName);
    }

    /**
     * @param typeId Field type ID.
     * @return Field type name.
     */
    public static String fieldTypeName(int typeId) {
        assert typeId >= 0 && typeId < FIELD_TYPE_NAMES.length : typeId;

        String typeName = FIELD_TYPE_NAMES[typeId];

        assert typeName != null : typeId;

        return typeName;
    }

    /**
     * @param typeIds Field type IDs.
     * @return Field type names.
     */
    public static Map<String, String> fieldTypeNames(Map<String, Integer> typeIds) {
        Map<String, String> names = U.newHashMap(typeIds.size());

        for (Map.Entry<String, Integer> e : typeIds.entrySet())
            names.put(e.getKey(), fieldTypeName(e.getValue()));

        return names;
    }

    /**
     * @param ctx Kernal context.
     */
    public CacheObjectPortableProcessorImpl(GridKernalContext ctx) {
        super(ctx);

        marsh = ctx.grid().configuration().getMarshaller();

        clientNode = this.ctx.clientNode();

        clientMetaDataCache = clientNode ? new ConcurrentHashMap8<PortableMetaDataKey, IgniteObjectMetadata>() : null;
    }

    /** {@inheritDoc} */
    @Override public void start() throws IgniteCheckedException {
        if (marsh instanceof PortableMarshaller) {
            PortableMetaDataHandler metaHnd = new PortableMetaDataHandler() {
                @Override public void addMeta(int typeId, IgniteObjectMetadata newMeta)
                    throws IgniteObjectException {
                    if (metaDataCache == null) {
                        IgniteObjectMetadata oldMeta = metaBuf.get(typeId);

                        if (oldMeta == null || checkMeta(typeId, oldMeta, newMeta, null)) {
                            synchronized (this) {
                                Map<String, String> fields = new HashMap<>();

                                if (checkMeta(typeId, oldMeta, newMeta, fields)) {
                                    newMeta = new IgniteObjectMetaDataImpl(newMeta.typeName(),
                                        fields,
                                        newMeta.affinityKeyFieldName());

                                    metaBuf.put(typeId, newMeta);
                                }
                                else
                                    return;
                            }

                            if (metaDataCache == null)
                                return;
                            else
                                metaBuf.remove(typeId);
                        }
                        else
                            return;
                    }

                    CacheObjectPortableProcessorImpl.this.addMeta(typeId, newMeta);
                }

                @Override public IgniteObjectMetadata metadata(int typeId) throws IgniteObjectException {
                    if (metaDataCache == null)
                        U.awaitQuiet(startLatch);

                    return CacheObjectPortableProcessorImpl.this.metadata(typeId);
                }
            };

            PortableMarshaller pMarh0 = (PortableMarshaller)marsh;

            portableCtx = new PortableContext(metaHnd, ctx.config());

            IgniteUtils.invoke(PortableMarshaller.class, pMarh0, "setPortableContext", portableCtx);

            portableMarsh = new GridPortableMarshaller(portableCtx);

            portables = new IgniteObjectsImpl(ctx, this);
        }
    }

    /** {@inheritDoc} */
    @SuppressWarnings("unchecked")
    @Override public void onUtilityCacheStarted() throws IgniteCheckedException {
        metaDataCache = ctx.cache().jcache(CU.UTILITY_CACHE_NAME);

        if (clientNode) {
            assert !metaDataCache.context().affinityNode();

            metaCacheQryId = metaDataCache.context().continuousQueries().executeInternalQuery(
                new MetaDataEntryListener(),
                new MetaDataEntryFilter(),
                false,
                true);

            while (true) {
                ClusterNode oldestSrvNode =
                    CU.oldestAliveCacheServerNode(ctx.cache().context(), AffinityTopologyVersion.NONE);

                if (oldestSrvNode == null)
                    break;

                GridCacheQueryManager qryMgr = metaDataCache.context().queries();

                CacheQuery<Map.Entry<PortableMetaDataKey, IgniteObjectMetadata>> qry =
                    qryMgr.createScanQuery(new MetaDataPredicate(), null, false);

                qry.keepAll(false);

                qry.projection(ctx.cluster().get().forNode(oldestSrvNode));

                try {
                    CacheQueryFuture<Map.Entry<PortableMetaDataKey, IgniteObjectMetadata>> fut = qry.execute();

                    Map.Entry<PortableMetaDataKey, IgniteObjectMetadata> next;

                    while ((next = fut.next()) != null) {
                        assert next.getKey() != null : next;
                        assert next.getValue() != null : next;

                        addClientCacheMetaData(next.getKey(), next.getValue());
                    }
                }
                catch (IgniteCheckedException e) {
                    if (!ctx.discovery().alive(oldestSrvNode) || !ctx.discovery().pingNode(oldestSrvNode.id()))
                        continue;
                    else
                        throw e;
                }

                break;
            }
        }

        startLatch.countDown();

        for (Map.Entry<Integer, IgniteObjectMetadata> e : metaBuf.entrySet())
            addMeta(e.getKey(), e.getValue());

        metaBuf.clear();
    }

    /** {@inheritDoc} */
    @Override public void onKernalStop(boolean cancel) {
        super.onKernalStop(cancel);

        if (metaCacheQryId != null)
            metaDataCache.context().continuousQueries().cancelInternalQuery(metaCacheQryId);
    }

    /**
     * @param key Metadata key.
     * @param newMeta Metadata.
     */
    private void addClientCacheMetaData(PortableMetaDataKey key, final IgniteObjectMetadata newMeta) {
        clientMetaDataCache.compute(key,
            new ConcurrentHashMap8.BiFun<PortableMetaDataKey, IgniteObjectMetadata, IgniteObjectMetadata>() {
                @Override public IgniteObjectMetadata apply(PortableMetaDataKey key, IgniteObjectMetadata oldMeta) {
                    IgniteObjectMetadata res;

                    try {
                        res = checkMeta(key.typeId(), oldMeta, newMeta, null) ? newMeta : oldMeta;
                    }
                    catch (IgniteObjectException e) {
                        res = oldMeta;
                    }

                    return res;
                }
            }
        );
    }

    /** {@inheritDoc} */
    @Override public int typeId(String typeName) {
        if (portableCtx == null)
            return super.typeId(typeName);

        return portableCtx.typeId(typeName);
    }

    /**
     * @param obj Object.
     * @return Bytes.
     * @throws org.apache.ignite.igniteobject.IgniteObjectException If failed.
     */
<<<<<<< HEAD
    public byte[] marshal(@Nullable Object obj) throws IgniteObjectException {
        byte[] arr = portableMarsh.marshal(obj, 0);
=======
    public byte[] marshal(@Nullable Object obj) throws PortableException {
        byte[] arr = portableMarsh.marshal(obj);
>>>>>>> 00c3a433

        assert arr.length > 0;

        return arr;
    }

    /**
     * @param ptr Off-heap pointer.
     * @param forceHeap If {@code true} creates heap-based object.
     * @return Object.
     * @throws org.apache.ignite.igniteobject.IgniteObjectException If failed.
     */
    public Object unmarshal(long ptr, boolean forceHeap) throws IgniteObjectException {
        assert ptr > 0 : ptr;

        int size = UNSAFE.getInt(ptr);

        ptr += 4;

        byte type = UNSAFE.getByte(ptr++);

        if (type != CacheObject.TYPE_BYTE_ARR) {
            assert size > 0 : size;

            PortableInputStream in = new PortableOffheapInputStream(ptr, size, forceHeap);

            return portableMarsh.unmarshal(in);
        }
        else
            return U.copyMemory(ptr, size);
    }

    /** {@inheritDoc} */
    @Override public Object marshalToPortable(@Nullable Object obj) throws IgniteObjectException {
        if (obj == null)
            return null;

        if (PortableUtils.isPortableType(obj.getClass()))
            return obj;

        if (obj instanceof Object[]) {
            Object[] arr = (Object[])obj;

            Object[] pArr = new Object[arr.length];

            for (int i = 0; i < arr.length; i++)
                pArr[i] = marshalToPortable(arr[i]);

            return pArr;
        }

        if (obj instanceof Collection) {
            Collection<Object> col = (Collection<Object>)obj;

            Collection<Object> pCol;

            if (col instanceof Set)
                pCol = (Collection<Object>)PortableUtils.newSet((Set<?>)col);
            else
                pCol = new ArrayList<>(col.size());

            for (Object item : col)
                pCol.add(marshalToPortable(item));

            return pCol;
        }

        if (obj instanceof Map) {
            Map<?, ?> map = (Map<?, ?>)obj;

            Map<Object, Object> pMap = PortableUtils.newMap((Map<Object, Object>)obj);

            for (Map.Entry<?, ?> e : map.entrySet())
                pMap.put(marshalToPortable(e.getKey()), marshalToPortable(e.getValue()));

            return pMap;
        }

        if (obj instanceof Map.Entry) {
            Map.Entry<?, ?> e = (Map.Entry<?, ?>)obj;

            return new GridMapEntry<>(marshalToPortable(e.getKey()), marshalToPortable(e.getValue()));
        }

        byte[] arr = portableMarsh.marshal(obj);

        assert arr.length > 0;

        Object obj0 = portableMarsh.unmarshal(arr, null);

        assert obj0 instanceof IgniteObject;

        ((IgniteObjectImpl)obj0).detachAllowed(true);

        return obj0;
    }

    /**
     * @return Marshaller.
     */
    public GridPortableMarshaller marshaller() {
        return portableMarsh;
    }

    /** {@inheritDoc} */
    @Override public IgniteObjectBuilder builder(int typeId) {
        return new IgniteObjectBuilderImpl(portableCtx, typeId);
    }

    /** {@inheritDoc} */
    @Override public IgniteObjectBuilder builder(String clsName) {
        return new IgniteObjectBuilderImpl(portableCtx, clsName);
    }

    /** {@inheritDoc} */
    @Override public IgniteObjectBuilder builder(IgniteObject portableObj) {
        return IgniteObjectBuilderImpl.wrap(portableObj);
    }

    /** {@inheritDoc} */
    @Override public void updateMetaData(int typeId, String typeName, @Nullable String affKeyFieldName,
        Map<String, Integer> fieldTypeIds) throws IgniteObjectException {
        portableCtx.updateMetaData(typeId,
            new IgniteObjectMetaDataImpl(typeName, fieldTypeNames(fieldTypeIds), affKeyFieldName));
    }

    /** {@inheritDoc} */
    @Override public void addMeta(final int typeId, final IgniteObjectMetadata newMeta) throws IgniteObjectException {
        assert newMeta != null;

        final PortableMetaDataKey key = new PortableMetaDataKey(typeId);

        try {
            IgniteObjectMetadata oldMeta = metaDataCache.localPeek(key);

            if (oldMeta == null || checkMeta(typeId, oldMeta, newMeta, null)) {
                IgniteObjectException err = metaDataCache.invoke(key, new MetaDataProcessor(typeId, newMeta));

                if (err != null)
                    throw err;
            }
        }
        catch (CacheException e) {
            throw new IgniteObjectException("Failed to update meta data for type: " + newMeta.typeName(), e);
        }
    }

    /** {@inheritDoc} */
    @Nullable @Override public IgniteObjectMetadata metadata(final int typeId) throws IgniteObjectException {
        try {
            if (clientNode)
                return clientMetaDataCache.get(new PortableMetaDataKey(typeId));

            return metaDataCache.localPeek(new PortableMetaDataKey(typeId));
        }
        catch (CacheException e) {
            throw new IgniteObjectException(e);
        }
    }

    /** {@inheritDoc} */
    @Override public Map<Integer, IgniteObjectMetadata> metadata(Collection<Integer> typeIds)
        throws IgniteObjectException {
        try {
            Collection<PortableMetaDataKey> keys = new ArrayList<>(typeIds.size());

            for (Integer typeId : typeIds)
                keys.add(new PortableMetaDataKey(typeId));

            Map<PortableMetaDataKey, IgniteObjectMetadata> meta = metaDataCache.getAll(keys);

            Map<Integer, IgniteObjectMetadata> res = U.newHashMap(meta.size());

            for (Map.Entry<PortableMetaDataKey, IgniteObjectMetadata> e : meta.entrySet())
                res.put(e.getKey().typeId(), e.getValue());

            return res;
        }
        catch (CacheException e) {
            throw new IgniteObjectException(e);
        }
    }

    /** {@inheritDoc} */
    @SuppressWarnings("unchecked")
    @Override public Collection<IgniteObjectMetadata> metadata() throws IgniteObjectException {
        if (clientNode)
            return new ArrayList<>(clientMetaDataCache.values());

        return F.viewReadOnly(metaDataCache.entrySetx(metaPred),
            new C1<Cache.Entry<PortableMetaDataKey, IgniteObjectMetadata>, IgniteObjectMetadata>() {
                private static final long serialVersionUID = 0L;

                @Override public IgniteObjectMetadata apply(
                    Cache.Entry<PortableMetaDataKey, IgniteObjectMetadata> e) {
                    return e.getValue();
                }
            });
    }

    /** {@inheritDoc} */
    @Override public IgniteObjects portables() throws IgniteException {
        return portables;
    }

    /** {@inheritDoc} */
    @Override public boolean isPortableObject(Object obj) {
        return obj instanceof IgniteObject;
    }

    /** {@inheritDoc} */
    @Override public boolean isPortableEnabled(CacheConfiguration<?, ?> ccfg) {
        return marsh instanceof PortableMarshaller;
    }

    /**
     * @param po Portable object.
     * @return Affinity key.
     */
    public Object affinityKey(IgniteObject po) {
        try {
            IgniteObjectMetadata meta = po.metaData();

            if (meta != null) {
                String affKeyFieldName = meta.affinityKeyFieldName();

                if (affKeyFieldName != null)
                    return po.field(affKeyFieldName);
            }
        }
        catch (IgniteObjectException e) {
            U.error(log, "Failed to get affinity field from portable object: " + po, e);
        }

        return po;
    }

    /** {@inheritDoc} */
    @Override public int typeId(Object obj) {
        if (obj == null)
            return 0;

        return isPortableObject(obj) ? ((IgniteObject)obj).typeId() : typeId(obj.getClass().getSimpleName());
    }

    /** {@inheritDoc} */
    @Override public Object field(Object obj, String fieldName) {
        if (obj == null)
            return null;

        return isPortableObject(obj) ? ((IgniteObject)obj).field(fieldName) : super.field(obj, fieldName);
    }

    /** {@inheritDoc} */
    @Override public boolean hasField(Object obj, String fieldName) {
        return obj != null && ((IgniteObject)obj).hasField(fieldName);
    }

    /**
     * @return Portable context.
     */
    public PortableContext portableContext() {
        return portableCtx;
    }

    /** {@inheritDoc} */
    @Override public CacheObjectContext contextForCache(CacheConfiguration cfg) throws IgniteCheckedException {
        assert cfg != null;

        boolean portableEnabled = marsh instanceof PortableMarshaller && !GridCacheUtils.isSystemCache(cfg.getName()) &&
            !GridCacheUtils.isIgfsCache(ctx.config(), cfg.getName());

        CacheObjectContext ctx0 = super.contextForCache(cfg);

        CacheObjectContext res = new CacheObjectPortableContext(ctx,
            ctx0.copyOnGet(),
            ctx0.storeValue(),
            portableEnabled,
            ctx0.addDeploymentInfo());

        ctx.resource().injectGeneric(res.defaultAffMapper());

        return res;
    }

    /** {@inheritDoc} */
    @Override public byte[] marshal(CacheObjectContext ctx, Object val) throws IgniteCheckedException {
        if (!((CacheObjectPortableContext)ctx).portableEnabled() || portableMarsh == null)
            return super.marshal(ctx, val);

        byte[] arr = portableMarsh.marshal(val);

        assert arr.length > 0;

        return arr;
    }

    /** {@inheritDoc} */
    @Override public Object unmarshal(CacheObjectContext ctx, byte[] bytes, ClassLoader clsLdr)
        throws IgniteCheckedException {
        if (!((CacheObjectPortableContext)ctx).portableEnabled() || portableMarsh == null)
            return super.unmarshal(ctx, bytes, clsLdr);

        return portableMarsh.unmarshal(bytes, clsLdr);
    }

    /** {@inheritDoc} */
    @Override public KeyCacheObject toCacheKeyObject(CacheObjectContext ctx, Object obj, boolean userObj) {
        if (!((CacheObjectPortableContext)ctx).portableEnabled())
            return super.toCacheKeyObject(ctx, obj, userObj);

        if (obj instanceof KeyCacheObject)
            return (KeyCacheObject)obj;

        if (((CacheObjectPortableContext)ctx).portableEnabled()) {
            obj = toPortable(obj);

            if (obj instanceof IgniteObject)
                return (IgniteObjectImpl)obj;
        }

        return toCacheKeyObject0(obj, userObj);
    }

    /** {@inheritDoc} */
    @Nullable @Override public CacheObject toCacheObject(CacheObjectContext ctx, @Nullable Object obj,
        boolean userObj) {
        if (!((CacheObjectPortableContext)ctx).portableEnabled())
            return super.toCacheObject(ctx, obj, userObj);

        if (obj == null || obj instanceof CacheObject)
            return (CacheObject)obj;

        obj = toPortable(obj);

        if (obj instanceof IgniteObject)
            return (IgniteObjectImpl)obj;

        return toCacheObject0(obj, userObj);
    }

    /** {@inheritDoc} */
    @Override public CacheObject toCacheObject(CacheObjectContext ctx, byte type, byte[] bytes) {
        if (type == IgniteObjectImpl.TYPE_PORTABLE)
            return new IgniteObjectImpl(portableContext(), bytes, 0);

        return super.toCacheObject(ctx, type, bytes);
    }

    /** {@inheritDoc} */
    @Override public CacheObject toCacheObject(GridCacheContext ctx, long valPtr, boolean tmp)
        throws IgniteCheckedException {
        if (!((CacheObjectPortableContext)ctx.cacheObjectContext()).portableEnabled())
            return super.toCacheObject(ctx, valPtr, tmp);

        Object val = unmarshal(valPtr, !tmp);

        if (val instanceof IgniteObjectOffheapImpl)
            return (IgniteObjectOffheapImpl)val;

        return new CacheObjectImpl(val, null);
    }

    /** {@inheritDoc} */
    @Override public Object unwrapTemporary(GridCacheContext ctx, Object obj) throws IgniteObjectException {
        if (!((CacheObjectPortableContext)ctx.cacheObjectContext()).portableEnabled())
            return obj;

        if (obj instanceof IgniteObjectOffheapImpl)
            return ((IgniteObjectOffheapImpl)obj).heapCopy();

        return obj;
    }

    /**
     * @param obj Object.
     * @return Portable object.
     * @throws IgniteException In case of error.
     */
    @Nullable public Object toPortable(@Nullable Object obj) throws IgniteException {
        if (obj == null)
            return null;

        if (isPortableObject(obj))
            return obj;

        return marshalToPortable(obj);
    }

    /**
     * @param typeId Type ID.
     * @param oldMeta Old meta.
     * @param newMeta New meta.
     * @param fields Fields map.
     * @return Whether meta is changed.
     * @throws org.apache.ignite.igniteobject.IgniteObjectException In case of error.
     */
    private static boolean checkMeta(int typeId, @Nullable IgniteObjectMetadata oldMeta,
        IgniteObjectMetadata newMeta, @Nullable Map<String, String> fields) throws IgniteObjectException {
        assert newMeta != null;

        Map<String, String> oldFields = oldMeta != null ? ((IgniteObjectMetaDataImpl)oldMeta).fieldsMeta() : null;
        Map<String, String> newFields = ((IgniteObjectMetaDataImpl)newMeta).fieldsMeta();

        boolean changed = false;

        if (oldMeta != null) {
            if (!oldMeta.typeName().equals(newMeta.typeName())) {
                throw new IgniteObjectException(
                    "Two portable types have duplicate type ID [" +
                        "typeId=" + typeId +
                        ", typeName1=" + oldMeta.typeName() +
                        ", typeName2=" + newMeta.typeName() +
                        ']'
                );
            }

            if (!F.eq(oldMeta.affinityKeyFieldName(), newMeta.affinityKeyFieldName())) {
                throw new IgniteObjectException(
                    "Portable type has different affinity key fields on different clients [" +
                        "typeName=" + newMeta.typeName() +
                        ", affKeyFieldName1=" + oldMeta.affinityKeyFieldName() +
                        ", affKeyFieldName2=" + newMeta.affinityKeyFieldName() +
                        ']'
                );
            }

            if (fields != null)
                fields.putAll(oldFields);
        }
        else
            changed = true;

        for (Map.Entry<String, String> e : newFields.entrySet()) {
            String typeName = oldFields != null ? oldFields.get(e.getKey()) : null;

            if (typeName != null) {
                if (!typeName.equals(e.getValue())) {
                    throw new IgniteObjectException(
                        "Portable field has different types on different clients [" +
                            "typeName=" + newMeta.typeName() +
                            ", fieldName=" + e.getKey() +
                            ", fieldTypeName1=" + typeName +
                            ", fieldTypeName2=" + e.getValue() +
                            ']'
                    );
                }
            }
            else {
                if (fields != null)
                    fields.put(e.getKey(), e.getValue());

                changed = true;
            }
        }

        return changed;
    }

    /**
     */
    private static class MetaDataProcessor implements
        EntryProcessor<PortableMetaDataKey, IgniteObjectMetadata, IgniteObjectException>, Externalizable {
        /** */
        private static final long serialVersionUID = 0L;

        /** */
        private int typeId;

        /** */
        private IgniteObjectMetadata newMeta;

        /**
         * For {@link Externalizable}.
         */
        public MetaDataProcessor() {
            // No-op.
        }

        /**
         * @param typeId Type ID.
         * @param newMeta New metadata.
         */
        private MetaDataProcessor(int typeId, IgniteObjectMetadata newMeta) {
            assert newMeta != null;

            this.typeId = typeId;
            this.newMeta = newMeta;
        }

        /** {@inheritDoc} */
        @Override public IgniteObjectException process(
            MutableEntry<PortableMetaDataKey, IgniteObjectMetadata> entry,
            Object... args) {
            try {
                IgniteObjectMetadata oldMeta = entry.getValue();

                Map<String, String> fields = new HashMap<>();

                if (checkMeta(typeId, oldMeta, newMeta, fields)) {
                    IgniteObjectMetadata res = new IgniteObjectMetaDataImpl(newMeta.typeName(),
                        fields,
                        newMeta.affinityKeyFieldName());

                    entry.setValue(res);

                    return null;
                }
                else
                    return null;
            }
            catch (IgniteObjectException e) {
                return e;
            }
        }

        /** {@inheritDoc} */
        @Override public void writeExternal(ObjectOutput out) throws IOException {
            out.writeInt(typeId);
            out.writeObject(newMeta);
        }

        /** {@inheritDoc} */
        @Override public void readExternal(ObjectInput in) throws IOException, ClassNotFoundException {
            typeId = in.readInt();
            newMeta = (IgniteObjectMetadata)in.readObject();
        }

        /** {@inheritDoc} */
        @Override public String toString() {
            return S.toString(MetaDataProcessor.class, this);
        }
    }

    /**
     *
     */
    class MetaDataEntryListener implements CacheEntryUpdatedListener<PortableMetaDataKey, IgniteObjectMetadata> {
        /** {@inheritDoc} */
        @Override public void onUpdated(
            Iterable<CacheEntryEvent<? extends PortableMetaDataKey, ? extends IgniteObjectMetadata>> evts)
            throws CacheEntryListenerException {
            for (CacheEntryEvent<? extends PortableMetaDataKey, ? extends IgniteObjectMetadata> evt : evts) {
                assert evt.getEventType() == EventType.CREATED || evt.getEventType() == EventType.UPDATED : evt;

                PortableMetaDataKey key = evt.getKey();

                final IgniteObjectMetadata newMeta = evt.getValue();

                assert newMeta != null : evt;

                addClientCacheMetaData(key, newMeta);
            }
        }

        /** {@inheritDoc} */
        @Override public String toString() {
            return S.toString(MetaDataEntryListener.class, this);
        }
    }

    /**
     *
     */
    static class MetaDataEntryFilter implements CacheEntryEventSerializableFilter<Object, Object> {
        /** */
        private static final long serialVersionUID = 0L;

        /** {@inheritDoc} */
        @Override public boolean evaluate(CacheEntryEvent<?, ?> evt) throws CacheEntryListenerException {
            return evt.getKey() instanceof PortableMetaDataKey;
        }

        /** {@inheritDoc} */
        @Override public String toString() {
            return S.toString(MetaDataEntryFilter.class, this);
        }
    }

    /**
     *
     */
    static class MetaDataPredicate implements IgniteBiPredicate<Object, Object> {
        /** */
        private static final long serialVersionUID = 0L;

        /** {@inheritDoc} */
        @Override public boolean apply(Object key, Object val) {
            return key instanceof PortableMetaDataKey;
        }

        /** {@inheritDoc} */
        @Override public String toString() {
            return S.toString(MetaDataPredicate.class, this);
        }
    }
}<|MERGE_RESOLUTION|>--- conflicted
+++ resolved
@@ -432,13 +432,8 @@
      * @return Bytes.
      * @throws org.apache.ignite.igniteobject.IgniteObjectException If failed.
      */
-<<<<<<< HEAD
     public byte[] marshal(@Nullable Object obj) throws IgniteObjectException {
-        byte[] arr = portableMarsh.marshal(obj, 0);
-=======
-    public byte[] marshal(@Nullable Object obj) throws PortableException {
         byte[] arr = portableMarsh.marshal(obj);
->>>>>>> 00c3a433
 
         assert arr.length > 0;
 
