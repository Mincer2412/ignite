/*
 * Licensed to the Apache Software Foundation (ASF) under one or more
 * contributor license agreements.  See the NOTICE file distributed with
 * this work for additional information regarding copyright ownership.
 * The ASF licenses this file to You under the Apache License, Version 2.0
 * (the "License"); you may not use this file except in compliance with
 * the License.  You may obtain a copy of the License at
 *
 *      http://www.apache.org/licenses/LICENSE-2.0
 *
 * Unless required by applicable law or agreed to in writing, software
 * distributed under the License is distributed on an "AS IS" BASIS,
 * WITHOUT WARRANTIES OR CONDITIONS OF ANY KIND, either express or implied.
 * See the License for the specific language governing permissions and
 * limitations under the License.
 */

package org.apache.ignite.internal.processors.pool;

import org.apache.ignite.IgniteCheckedException;
import org.apache.ignite.IgniteException;
import org.apache.ignite.internal.GridKernalContext;
import org.apache.ignite.internal.managers.communication.GridIoPolicy;
import org.apache.ignite.internal.processors.GridProcessorAdapter;
import org.apache.ignite.internal.processors.plugin.IgnitePluginProcessor;
import org.apache.ignite.plugin.extensions.communication.IoPool;

import java.util.Arrays;
import java.util.concurrent.Executor;

/**
 * Processor which abstracts out thread pool management.
 */
public class PoolProcessor extends GridProcessorAdapter {
    /** Map of {@link IoPool}-s injected by Ignite plugins. */
    private final IoPool[] extPools = new IoPool[128];

    /**
     * Constructor.
     *
     * @param ctx Kernal context.
     */
    public PoolProcessor(GridKernalContext ctx) {
        super(ctx);

        IgnitePluginProcessor plugins = ctx.plugins();

        if (plugins != null) {
            // Process custom IO messaging pool extensions:
            final IoPool[] executorExtensions = ctx.plugins().extensions(IoPool.class);

            if (executorExtensions != null) {
                // Store it into the map and check for duplicates:
                for (IoPool ex : executorExtensions) {
                    final byte id = ex.id();

                    // 1. Check the pool id is non-negative:
                    if (id < 0)
                        throw new IgniteException("Failed to register IO executor pool because its ID is " +
                            "negative: " + id);

                    // 2. Check the pool id is in allowed range:
                    if (GridIoPolicy.isReservedGridIoPolicy(id))
                        throw new IgniteException("Failed to register IO executor pool because its ID in in the " +
                            "reserved range: " + id);

                    // 3. Check the pool for duplicates:
                    if (extPools[id] != null)
                        throw new IgniteException("Failed to register IO executor pool because its ID as " +
                            "already used: " + id);

                    extPools[id] = ex;
                }
            }
        }
    }

    /** {@inheritDoc} */
    @Override public void stop(boolean cancel) throws IgniteCheckedException {
        // Avoid external thread pools GC retention.
        Arrays.fill(extPools, null);
    }

    /**
     * @return P2P pool.
     */
    public Executor p2pPool() {
        return ctx.getPeerClassLoadingExecutorService();
    }

    /**
     * Get executor service for policy.
     *
     * @param plc Policy.
     * @return Executor service.
     * @throws IgniteCheckedException If failed.
     */
    public Executor poolForPolicy(byte plc) throws IgniteCheckedException {
        switch (plc) {
            case GridIoPolicy.P2P_POOL:
                return ctx.getPeerClassLoadingExecutorService();
            case GridIoPolicy.SYSTEM_POOL:
                return ctx.getSystemExecutorService();
            case GridIoPolicy.PUBLIC_POOL:
                return ctx.getExecutorService();
            case GridIoPolicy.MANAGEMENT_POOL:
                return ctx.getManagementExecutorService();
            case GridIoPolicy.AFFINITY_POOL:
                return ctx.getAffinityExecutorService();

            case GridIoPolicy.IDX_POOL:
                assert ctx.getIndexingExecutorService() != null : "Indexing pool is not configured.";

                return ctx.getIndexingExecutorService();

            case GridIoPolicy.UTILITY_CACHE_POOL:
                assert ctx.utilityCachePool() != null : "Utility cache pool is not configured.";

                return ctx.utilityCachePool();

            case GridIoPolicy.IGFS_POOL:
                assert ctx.getIgfsExecutorService() != null : "IGFS pool is not configured.";

                return ctx.getIgfsExecutorService();

            case GridIoPolicy.DATA_STREAMER_POOL:
                assert ctx.getDataStreamerExecutorService() != null : "Data streamer pool is not configured.";

                return ctx.getDataStreamerExecutorService();

<<<<<<< HEAD
=======
            case GridIoPolicy.QUERY_POOL:
                assert ctx.getQueryExecutorService() != null : "Query pool is not configured.";

                return ctx.getQueryExecutorService();

>>>>>>> 48e78a99
            default: {
                if (plc < 0)
                    throw new IgniteCheckedException("Policy cannot be negative: " + plc);

                if (GridIoPolicy.isReservedGridIoPolicy(plc))
                    throw new IgniteCheckedException("Policy is reserved for internal usage (range 0-31): " + plc);

                IoPool pool = extPools[plc];

                if (pool == null)
                    throw new IgniteCheckedException("No pool is registered for policy: " + plc);

                assert plc == pool.id();

                Executor res = pool.executor();

                if (res == null)
                    throw new IgniteCheckedException("Thread pool for policy is null: " + plc);

                return res;
            }
        }
    }
}<|MERGE_RESOLUTION|>--- conflicted
+++ resolved
@@ -128,14 +128,11 @@
 
                 return ctx.getDataStreamerExecutorService();
 
-<<<<<<< HEAD
-=======
             case GridIoPolicy.QUERY_POOL:
                 assert ctx.getQueryExecutorService() != null : "Query pool is not configured.";
 
                 return ctx.getQueryExecutorService();
 
->>>>>>> 48e78a99
             default: {
                 if (plc < 0)
                     throw new IgniteCheckedException("Policy cannot be negative: " + plc);
