--- conflicted
+++ resolved
@@ -841,18 +841,16 @@
 
         if (nodes != null) {
             for (ClusterNode node : nodes) {
-<<<<<<< HEAD
-                if (node.version().compareToIgnoreTimestamp(GridDhtPartitionsAbstractMessage.PART_MAP_COMPRESS_SINCE) < 0)
-=======
                 if (node.version().compareTo(GridDhtPartitionMap2.SINCE) < 0) {
-                    useOldApi = true;
                     compress = false;
 
                     break;
                 }
-                else if (!canUsePartitionMapCompression(node))
->>>>>>> 300750f1
+                else if (!canUsePartitionMapCompression(node)) {
                     compress = false;
+
+                    break;
+                }
             }
         }
 
