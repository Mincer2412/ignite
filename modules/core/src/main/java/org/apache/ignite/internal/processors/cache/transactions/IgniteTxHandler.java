--- conflicted
+++ resolved
@@ -1516,12 +1516,8 @@
                                         if (log.isDebugEnabled())
                                             log.debug("Got entry removed exception, will retry: " + entry.txKey());
 
-<<<<<<< HEAD
-                                        entry.cached(null);
+                                        entry.cached(cacheCtx.cache().entryEx(entry.key(), req.topologyVersion()));
                                     }
-=======
-                                    entry.cached(cacheCtx.cache().entryEx(entry.key(), req.topologyVersion()));
->>>>>>> 08606bd4
                                 }
                             }
                         }
