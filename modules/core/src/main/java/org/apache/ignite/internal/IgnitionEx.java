--- conflicted
+++ resolved
@@ -1388,17 +1388,6 @@
             // Register Ignite MBean for current grid instance.
             registerFactoryMbean(myCfg.getMBeanServer());
 
-            try {
-                // Use reflection to avoid loading undesired classes.
-                Class helperCls = Class.forName("org.apache.ignite.util.GridConfigurationHelper");
-
-                helperCls.getMethod("overrideConfiguration", IgniteConfiguration.class, Properties.class,
-                    String.class, IgniteLogger.class).invoke(helperCls, myCfg, System.getProperties(), name, log);
-            }
-            catch (Exception ignored) {
-                // No-op.
-            }
-
             boolean started = false;
 
             try {
@@ -1733,20 +1722,6 @@
             if (cfg.getDiscoverySpi() == null)
                 cfg.setDiscoverySpi(new TcpDiscoverySpi());
 
-<<<<<<< HEAD
-            // Ensure that SPIs support multiple grid instances, if required.
-            if (!startCtx.single()) {
-                ensureMultiInstanceSupport(deploySpi);
-                ensureMultiInstanceSupport(commSpi);
-                ensureMultiInstanceSupport(discoSpi);
-                ensureMultiInstanceSupport(cpSpi);
-                ensureMultiInstanceSupport(evtSpi);
-                ensureMultiInstanceSupport(colSpi);
-                ensureMultiInstanceSupport(failSpi);
-                ensureMultiInstanceSupport(loadBalancingSpi);
-                ensureMultiInstanceSupport(swapspaceSpi);
-            }
-=======
             if (cfg.getDiscoverySpi() instanceof TcpDiscoverySpi) {
                 TcpDiscoverySpi tcpDisco = (TcpDiscoverySpi)cfg.getDiscoverySpi();
 
@@ -1756,7 +1731,6 @@
 
             if (cfg.getCommunicationSpi() == null)
                 cfg.setCommunicationSpi(new TcpCommunicationSpi());
->>>>>>> b2675bc3
 
             if (cfg.getDeploymentSpi() == null)
                 cfg.setDeploymentSpi(new LocalDeploymentSpi());
