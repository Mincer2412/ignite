/*
 * Licensed to the Apache Software Foundation (ASF) under one or more
 * contributor license agreements.  See the NOTICE file distributed with
 * this work for additional information regarding copyright ownership.
 * The ASF licenses this file to You under the Apache License, Version 2.0
 * (the "License"); you may not use this file except in compliance with
 * the License.  You may obtain a copy of the License at
 *
 *      http://www.apache.org/licenses/LICENSE-2.0
 *
 * Unless required by applicable law or agreed to in writing, software
 * distributed under the License is distributed on an "AS IS" BASIS,
 * WITHOUT WARRANTIES OR CONDITIONS OF ANY KIND, either express or implied.
 * See the License for the specific language governing permissions and
 * limitations under the License.
 */

package org.apache.ignite.internal.processors.cache.transactions;

import java.io.Externalizable;
import java.util.ArrayList;
import java.util.Arrays;
import java.util.Collection;
import java.util.Collections;
import java.util.HashSet;
import java.util.Iterator;
import java.util.LinkedHashMap;
import java.util.List;
import java.util.Map;
import java.util.Set;
import java.util.UUID;
import java.util.concurrent.atomic.AtomicBoolean;
import java.util.concurrent.atomic.AtomicReference;
import javax.cache.Cache;
import javax.cache.CacheException;
import javax.cache.expiry.Duration;
import javax.cache.expiry.ExpiryPolicy;
import javax.cache.processor.EntryProcessor;
import org.apache.ignite.IgniteCheckedException;
import org.apache.ignite.internal.IgniteInternalFuture;
import org.apache.ignite.internal.cluster.ClusterTopologyCheckedException;
import org.apache.ignite.internal.processors.affinity.AffinityTopologyVersion;
import org.apache.ignite.internal.processors.cache.CacheEntryPredicate;
import org.apache.ignite.internal.processors.cache.CacheInvokeEntry;
import org.apache.ignite.internal.processors.cache.CacheLazyEntry;
import org.apache.ignite.internal.processors.cache.CacheObject;
import org.apache.ignite.internal.processors.cache.CacheOperationContext;
import org.apache.ignite.internal.processors.cache.GridCacheContext;
import org.apache.ignite.internal.processors.cache.GridCacheEntryEx;
import org.apache.ignite.internal.processors.cache.GridCacheEntryRemovedException;
import org.apache.ignite.internal.processors.cache.GridCacheFilterFailedException;
import org.apache.ignite.internal.processors.cache.GridCacheIndexUpdateException;
import org.apache.ignite.internal.processors.cache.GridCacheMvccCandidate;
import org.apache.ignite.internal.processors.cache.GridCacheOperation;
import org.apache.ignite.internal.processors.cache.GridCacheReturn;
import org.apache.ignite.internal.processors.cache.GridCacheSharedContext;
import org.apache.ignite.internal.processors.cache.GridCacheUpdateTxResult;
import org.apache.ignite.internal.processors.cache.IgniteCacheExpiryPolicy;
import org.apache.ignite.internal.processors.cache.KeyCacheObject;
import org.apache.ignite.internal.processors.cache.distributed.dht.colocated.GridDhtDetachedCacheEntry;
import org.apache.ignite.internal.processors.cache.dr.GridCacheDrInfo;
import org.apache.ignite.internal.processors.cache.store.CacheStoreManager;
import org.apache.ignite.internal.processors.cache.version.GridCacheVersion;
import org.apache.ignite.internal.processors.cache.version.GridCacheVersionConflictContext;
import org.apache.ignite.internal.processors.dr.GridDrType;
import org.apache.ignite.internal.transactions.IgniteTxHeuristicCheckedException;
import org.apache.ignite.internal.transactions.IgniteTxRollbackCheckedException;
import org.apache.ignite.internal.transactions.IgniteTxTimeoutCheckedException;
import org.apache.ignite.internal.util.GridLeanMap;
<<<<<<< HEAD
import org.apache.ignite.internal.util.GridLeanSet;
import org.apache.ignite.internal.util.GridLongList;
=======
>>>>>>> 3ff71fd7
import org.apache.ignite.internal.util.future.GridEmbeddedFuture;
import org.apache.ignite.internal.util.future.GridFinishedFuture;
import org.apache.ignite.internal.util.future.GridFutureAdapter;
import org.apache.ignite.internal.util.lang.GridClosureException;
import org.apache.ignite.internal.util.lang.GridInClosure3;
import org.apache.ignite.internal.util.lang.GridTuple;
import org.apache.ignite.internal.util.tostring.GridToStringBuilder;
import org.apache.ignite.internal.util.tostring.GridToStringExclude;
import org.apache.ignite.internal.util.tostring.GridToStringInclude;
import org.apache.ignite.internal.util.typedef.C1;
import org.apache.ignite.internal.util.typedef.C2;
import org.apache.ignite.internal.util.typedef.CI2;
import org.apache.ignite.internal.util.typedef.CX1;
import org.apache.ignite.internal.util.typedef.F;
import org.apache.ignite.internal.util.typedef.T2;
import org.apache.ignite.internal.util.typedef.X;
import org.apache.ignite.internal.util.typedef.internal.CU;
import org.apache.ignite.internal.util.typedef.internal.U;
import org.apache.ignite.lang.IgniteBiClosure;
import org.apache.ignite.lang.IgniteBiTuple;
import org.apache.ignite.lang.IgniteClosure;
import org.apache.ignite.plugin.security.SecurityPermission;
import org.apache.ignite.transactions.TransactionConcurrency;
import org.apache.ignite.transactions.TransactionIsolation;
import org.apache.ignite.transactions.TransactionState;
import org.jetbrains.annotations.Nullable;

import static org.apache.ignite.events.EventType.EVT_CACHE_OBJECT_READ;
import static org.apache.ignite.internal.processors.cache.GridCacheOperation.CREATE;
import static org.apache.ignite.internal.processors.cache.GridCacheOperation.DELETE;
import static org.apache.ignite.internal.processors.cache.GridCacheOperation.NOOP;
import static org.apache.ignite.internal.processors.cache.GridCacheOperation.READ;
import static org.apache.ignite.internal.processors.cache.GridCacheOperation.RELOAD;
import static org.apache.ignite.internal.processors.cache.GridCacheOperation.TRANSFORM;
import static org.apache.ignite.internal.processors.cache.GridCacheOperation.UPDATE;
import static org.apache.ignite.internal.processors.cache.transactions.IgniteTxEntry.SER_READ_EMPTY_ENTRY_VER;
import static org.apache.ignite.internal.processors.cache.transactions.IgniteTxEntry.SER_READ_NOT_EMPTY_VER;
import static org.apache.ignite.internal.processors.dr.GridDrType.DR_NONE;
import static org.apache.ignite.internal.processors.dr.GridDrType.DR_PRIMARY;
import static org.apache.ignite.transactions.TransactionState.COMMITTED;
import static org.apache.ignite.transactions.TransactionState.COMMITTING;
import static org.apache.ignite.transactions.TransactionState.PREPARING;
import static org.apache.ignite.transactions.TransactionState.ROLLED_BACK;
import static org.apache.ignite.transactions.TransactionState.ROLLING_BACK;
import static org.apache.ignite.transactions.TransactionState.UNKNOWN;

/**
 * Transaction adapter for cache transactions.
 */
public abstract class IgniteTxLocalAdapter extends IgniteTxAdapter
    implements IgniteTxLocalEx {
    /** */
    private static final long serialVersionUID = 0L;

    /** Minimal version encountered (either explicit lock or XID of this transaction). */
    protected GridCacheVersion minVer;

    /** Flag indicating with TM commit happened. */
    protected AtomicBoolean doneFlag = new AtomicBoolean(false);

    /** Committed versions, relative to base. */
    private Collection<GridCacheVersion> committedVers = Collections.emptyList();

    /** Rolled back versions, relative to base. */
    private Collection<GridCacheVersion> rolledbackVers = Collections.emptyList();

    /** Base for completed versions. */
    private GridCacheVersion completedBase;

    /** Flag indicating that transformed values should be sent to remote nodes. */
    private boolean sndTransformedVals;

    /** Commit error. */
    protected AtomicReference<Throwable> commitErr = new AtomicReference<>();

<<<<<<< HEAD
    /** Active cache IDs. */
    protected GridLongList activeCacheIds = new GridLongList();

=======
>>>>>>> 3ff71fd7
    /** Need return value. */
    protected boolean needRetVal;

    /** Implicit transaction result. */
    protected GridCacheReturn implicitRes;

    /** Flag indicating whether deployment is enabled for caches from this transaction or not. */
    private boolean depEnabled;

    /** */
    @GridToStringInclude
    protected IgniteTxLocalState txState;

    /**
     * Empty constructor required for {@link Externalizable}.
     */
    protected IgniteTxLocalAdapter() {
        // No-op.
    }

    /**
     * @param cctx Cache registry.
     * @param xidVer Transaction ID.
     * @param implicit {@code True} if transaction was implicitly started by the system,
     *      {@code false} if it was started explicitly by user.
     * @param implicitSingle {@code True} if transaction is implicit with only one key.
     * @param sys System flag.
     * @param plc IO policy.
     * @param concurrency Concurrency.
     * @param isolation Isolation.
     * @param timeout Timeout.
     * @param txSize Expected transaction size.
     */
    protected IgniteTxLocalAdapter(
        GridCacheSharedContext cctx,
        GridCacheVersion xidVer,
        boolean implicit,
        boolean implicitSingle,
        boolean sys,
        byte plc,
        TransactionConcurrency concurrency,
        TransactionIsolation isolation,
        long timeout,
        boolean invalidate,
        boolean storeEnabled,
        boolean onePhaseCommit,
        int txSize,
        @Nullable UUID subjId,
        int taskNameHash
    ) {
        super(
            cctx,
            xidVer,
            implicit,
            /*local*/true,
            sys,
            plc,
            concurrency,
            isolation,
            timeout,
            invalidate,
            storeEnabled,
            onePhaseCommit,
            txSize,
            subjId,
            taskNameHash
        );

        minVer = xidVer;

        txState = implicitSingle ? new IgniteTxImplicitSingleStateImpl() : new IgniteTxStateImpl();
    }

    /** {@inheritDoc} */
    @Override public IgniteTxState txState() {
        return txState;
    }

    /**
     * Creates result instance.
     */
    protected void initResult() {
        implicitRes = new GridCacheReturn(localResult(), false);
    }

    /** {@inheritDoc} */
    @Override public UUID eventNodeId() {
        return cctx.localNodeId();
    }

    /** {@inheritDoc} */
    @Override public UUID originatingNodeId() {
        return cctx.localNodeId();
    }

    /** {@inheritDoc} */
    @Override public boolean empty() {
        return txState.empty();
    }

    /** {@inheritDoc} */
    @Override public Collection<UUID> masterNodeIds() {
        return Collections.singleton(nodeId);
    }

    /** {@inheritDoc} */
    @Override public Throwable commitError() {
        return commitErr.get();
    }

    /** {@inheritDoc} */
    @Override public void commitError(Throwable e) {
        commitErr.compareAndSet(null, e);
    }

    /** {@inheritDoc} */
    @Override public boolean onOwnerChanged(GridCacheEntryEx entry, GridCacheMvccCandidate owner) {
        assert false;

<<<<<<< HEAD
    /**
     * Gets collection of active cache IDs for this transaction.
     *
     * @return Collection of active cache IDs.
     */
    @Override public GridLongList activeCacheIds() {
        return activeCacheIds;
=======
        return false;
>>>>>>> 3ff71fd7
    }

    /** {@inheritDoc} */
    @Override public boolean activeCachesDeploymentEnabled() {
        return depEnabled;
    }

    /**
     * @param depEnabled Flag indicating whether deployment is enabled for caches from this transaction or not.
     */
    public void activeCachesDeploymentEnabled(boolean depEnabled) {
        this.depEnabled = depEnabled;
    }

    /** {@inheritDoc} */
    @Override public boolean isStarted() {
        return txState.initialized();
    }

    /** {@inheritDoc} */
    @Override public boolean hasWriteKey(IgniteTxKey key) {
        return txState.hasWriteKey(key);
    }

    /**
     * @return Transaction read set.
     */
    @Override public Set<IgniteTxKey> readSet() {
        return txState.readSet();
    }

    /**
     * @return Transaction write set.
     */
    @Override public Set<IgniteTxKey> writeSet() {
        return txState.writeSet();
    }

    /** {@inheritDoc} */
    @Override public Map<IgniteTxKey, IgniteTxEntry> readMap() {
        return txState.readMap();
    }

    /** {@inheritDoc} */
    @Override public Map<IgniteTxKey, IgniteTxEntry> writeMap() {
        return txState.writeMap();
    }

    /** {@inheritDoc} */
    @Override public Collection<IgniteTxEntry> allEntries() {
        return txState.allEntries();
    }

    /** {@inheritDoc} */
    @Override public Collection<IgniteTxEntry> readEntries() {
        return txState.readEntries();
    }

    /** {@inheritDoc} */
    @Override public Collection<IgniteTxEntry> writeEntries() {
        return txState.writeEntries();
    }

    /** {@inheritDoc} */
    @Nullable @Override public IgniteTxEntry entry(IgniteTxKey key) {
        return txState.entry(key);
    }

    /** {@inheritDoc} */
    @Override public void seal() {
        txState.seal();
    }

    /** {@inheritDoc} */
    @Override public GridCacheReturn implicitSingleResult() {
        return implicitRes;
    }

    /**
     * @param ret Result.
     */
    public void implicitSingleResult(GridCacheReturn ret) {
        if (ret.invokeResult())
            implicitRes.mergeEntryProcessResults(ret);
        else
            implicitRes = ret;
    }

    /**
     * @return Flag indicating whether transaction needs return value.
     */
    public boolean needReturnValue() {
        return needRetVal;
    }

    /**
     * @return {@code True} if transaction participates in a cache that has an interceptor configured.
     */
    public boolean hasInterceptor() {
        GridLongList activeCaches = activeCacheIds();

        for (int i = 0; i < activeCaches.size(); i++) {
            int cacheId = (int)activeCaches.get(i);

            GridCacheContext<?, ?> cacheCtx = cctx.cacheContext(cacheId);

            if (cacheCtx.config().getInterceptor() != null)
                return true;
        }

        return false;
    }

    /**
     * @param needRetVal Need return value flag.
     */
    public void needReturnValue(boolean needRetVal) {
        this.needRetVal = needRetVal;
    }

    /**
     * @param snd {@code True} if values in tx entries should be replaced with transformed values and sent
     * to remote nodes.
     */
    public void sendTransformedValues(boolean snd) {
        sndTransformedVals = snd;
    }

    /**
     * @return {@code True} if should be committed after lock is acquired.
     */
    protected boolean commitAfterLock() {
        return implicit() && (!dht() || colocated());
    }

    /** {@inheritDoc} */
    @SuppressWarnings({"RedundantTypeArguments"})
    @Nullable @Override public GridTuple<CacheObject> peek(
        GridCacheContext cacheCtx,
        boolean failFast,
        KeyCacheObject key,
        CacheEntryPredicate[] filter
    ) throws GridCacheFilterFailedException {
        IgniteTxEntry e = entry(cacheCtx.txKey(key));

        if (e != null) {
            // We should look at tx entry previous value. If this is a user peek then previous
            // value is the same as value. If this is a filter evaluation peek then previous value holds
            // value visible to filter while value contains value enlisted for write.
            if (!F.isEmpty(filter) && !F.isAll(e.cached(), filter))
                return e.hasPreviousValue() ? F.t(CU.<CacheObject>failed(failFast, e.previousValue())) : null;

            return e.hasPreviousValue() ? F.t(e.previousValue()) : null;
        }

        return null;
    }

    /** {@inheritDoc} */
    @Override public IgniteInternalFuture<Void> loadMissing(
        final GridCacheContext cacheCtx,
        final boolean readThrough,
        boolean async,
        final Collection<KeyCacheObject> keys,
        boolean skipVals,
        boolean needVer,
        final GridInClosure3<KeyCacheObject, Object, GridCacheVersion> c
    ) {
        assert cacheCtx.isLocal() : cacheCtx.name();

        if (!readThrough || !cacheCtx.readThrough()) {
            for (KeyCacheObject key : keys)
                c.apply(key, null, SER_READ_EMPTY_ENTRY_VER);

            return new GridFinishedFuture<>();
        }

        try {
            IgniteCacheExpiryPolicy expiryPlc = accessPolicy(cacheCtx, keys);

            Map<KeyCacheObject, GridCacheVersion> misses = null;

            for (KeyCacheObject key : keys) {
                while (true) {
                    IgniteTxEntry txEntry = entry(cacheCtx.txKey(key));

                    GridCacheEntryEx entry = txEntry == null ? cacheCtx.cache().entryEx(key) :
                        txEntry.cached();

                    if (entry == null)
                        continue;

                    try {
                        T2<CacheObject, GridCacheVersion> res = entry.innerGetVersioned(this,
                            /*readSwap*/true,
                            /*unmarshal*/true,
                            /*update-metrics*/!skipVals,
                            /*event*/!skipVals,
                            CU.subjectId(this, cctx),
                            null,
                            resolveTaskName(),
                            expiryPlc);

                        if (res == null) {
                            if (misses == null)
                                misses = new LinkedHashMap<>();

                            misses.put(key, entry.version());
                        }
                        else
                            c.apply(key, skipVals ? true : res.get1(), res.get2());

                        break;
                    }
                    catch (GridCacheEntryRemovedException ignore) {
                        if (log.isDebugEnabled())
                            log.debug("Got removed entry, will retry: " + key);

                        if (txEntry != null)
                            txEntry.cached(cacheCtx.cache().entryEx(key));
                    }
                }
            }

            if (misses != null) {
                final Map<KeyCacheObject, GridCacheVersion> misses0 = misses;

                cacheCtx.store().loadAll(this, misses.keySet(), new CI2<KeyCacheObject, Object>() {
                    @Override public void apply(KeyCacheObject key, Object val) {
                        GridCacheVersion ver = misses0.remove(key);

                        assert ver != null : key;

                        if (val != null) {
                            CacheObject cacheVal = cacheCtx.toCacheObject(val);

                            while (true) {
                                GridCacheEntryEx entry = cacheCtx.cache().entryEx(key);

                                try {
                                    GridCacheVersion setVer = entry.versionedValue(cacheVal, ver, null);

                                    boolean set = setVer != null;

                                    if (set)
                                        ver = setVer;

                                    if (log.isDebugEnabled())
                                        log.debug("Set value loaded from store into entry [set=" + set +
                                            ", curVer=" + ver + ", newVer=" + setVer + ", " +
                                            "entry=" + entry + ']');

                                    break;
                                }
                                catch (GridCacheEntryRemovedException ignore) {
                                    if (log.isDebugEnabled())
                                        log.debug("Got removed entry, (will retry): " + entry);
                                }
                                catch (IgniteCheckedException e) {
                                    // Wrap errors (will be unwrapped).
                                    throw new GridClosureException(e);
                                }
                            }
                        }
                        else
                            ver = SER_READ_EMPTY_ENTRY_VER;

                        c.apply(key, val, ver);
                    }
                });

                for (KeyCacheObject key : misses0.keySet())
                    c.apply(key, null, SER_READ_EMPTY_ENTRY_VER);
            }

            return new GridFinishedFuture<>();
        }
        catch (IgniteCheckedException e) {
            return new GridFinishedFuture<>(e);
        }
    }

    /**
     * Gets minimum version present in transaction.
     *
     * @return Minimum versions.
     */
    @Override public GridCacheVersion minVersion() {
        return minVer;
    }

    /**
     * @throws IgniteCheckedException If prepare step failed.
     */
    @SuppressWarnings({"CatchGenericClass"})
    public void userPrepare() throws IgniteCheckedException {
        if (state() != PREPARING) {
            if (timedOut())
                throw new IgniteTxTimeoutCheckedException("Transaction timed out: " + this);

            TransactionState state = state();

            setRollbackOnly();

            throw new IgniteCheckedException("Invalid transaction state for prepare [state=" + state + ", tx=" + this + ']');
        }

        checkValid();

        try {
            cctx.tm().prepareTx(this);
        }
        catch (IgniteCheckedException e) {
            throw e;
        }
        catch (Throwable e) {
            setRollbackOnly();

            if (e instanceof Error)
                throw e;

            throw new IgniteCheckedException("Transaction validation produced a runtime exception: " + this, e);
        }
    }

    /** {@inheritDoc} */
    @Override public void commit() throws IgniteCheckedException {
        try {
            commitAsync().get();
        }
        finally {
            cctx.tm().resetContext();
        }
    }

    /** {@inheritDoc} */
    @Override public void prepare() throws IgniteCheckedException {
        prepareAsync().get();
    }

    /**
     * Checks that locks are in proper state for commit.
     *
     * @param entry Cache entry to check.
     */
    private void checkCommitLocks(GridCacheEntryEx entry) {
        assert ownsLockUnsafe(entry) : "Lock is not owned for commit in PESSIMISTIC mode [entry=" + entry +
            ", tx=" + this + ']';
    }

    /**
     * Gets cache entry for given key.
     *
     * @param cacheCtx Cache context.
     * @param key Key.
     * @return Cache entry.
     */
    protected GridCacheEntryEx entryEx(GridCacheContext cacheCtx, IgniteTxKey key) {
        return cacheCtx.cache().entryEx(key.key());
    }

    /**
     * Gets cache entry for given key and topology version.
     *
     * @param cacheCtx Cache context.
     * @param key Key.
     * @param topVer Topology version.
     * @return Cache entry.
     */
    protected GridCacheEntryEx entryEx(GridCacheContext cacheCtx, IgniteTxKey key, AffinityTopologyVersion topVer) {
        return cacheCtx.cache().entryEx(key.key(), topVer);
    }

    /**
     * Performs batch database operations. This commit must be called
     * before {@link #userCommit()}. This way if there is a DB failure,
     * cache transaction can still be rolled back.
     *
     * @param writeEntries Transaction write set.
     * @throws IgniteCheckedException If batch update failed.
     */
    @SuppressWarnings({"CatchGenericClass"})
    protected void batchStoreCommit(Iterable<IgniteTxEntry> writeEntries) throws IgniteCheckedException {
        if (!storeEnabled() || internal())
            return;

        Collection<CacheStoreManager> stores = txState.stores(cctx);

        if (stores == null || stores.isEmpty())
            return;

        assert isWriteToStoreFromDhtValid(stores) : "isWriteToStoreFromDht can't be different within one transaction";

        boolean isWriteToStoreFromDht = F.first(stores).isWriteToStoreFromDht();

        if (near() || isWriteToStoreFromDht) {
            try {
                if (writeEntries != null) {
                    Map<Object, IgniteBiTuple<Object, GridCacheVersion>> putMap = null;
                    List<Object> rmvCol = null;
                    CacheStoreManager writeStore = null;

                    boolean skipNonPrimary = near() && isWriteToStoreFromDht;

                    for (IgniteTxEntry e : writeEntries) {
                        boolean skip = e.skipStore();

                        if (!skip && skipNonPrimary) {
                            skip = e.cached().isNear() ||
                                e.cached().detached() ||
                                !e.context().affinity().primary(e.cached().partition(), topologyVersion()).isLocal();
                        }

                        if (skip)
                            continue;

                        boolean intercept = e.context().config().getInterceptor() != null;

                        if (intercept || !F.isEmpty(e.entryProcessors()))
                            e.cached().unswap(false);

                        IgniteBiTuple<GridCacheOperation, CacheObject> res = applyTransformClosures(e, false);

                        GridCacheContext cacheCtx = e.context();

                        GridCacheOperation op = res.get1();
                        KeyCacheObject key = e.key();
                        CacheObject val = res.get2();
                        GridCacheVersion ver = writeVersion();

                        if (op == CREATE || op == UPDATE) {
                            // Batch-process all removes if needed.
                            if (rmvCol != null && !rmvCol.isEmpty()) {
                                assert writeStore != null;

                                writeStore.removeAll(this, rmvCol);

                                // Reset.
                                rmvCol.clear();

                                writeStore = null;
                            }

                            // Batch-process puts if cache ID has changed.
                            if (writeStore != null && writeStore != cacheCtx.store()) {
                                if (putMap != null && !putMap.isEmpty()) {
                                    writeStore.putAll(this, putMap);

                                    // Reset.
                                    putMap.clear();
                                }

                                writeStore = null;
                            }

                            if (intercept) {
                                Object interceptorVal = cacheCtx.config().getInterceptor()
                                    .onBeforePut(new CacheLazyEntry(cacheCtx, key, e.cached().rawGetOrUnmarshal(true)),
                                        CU.value(val, cacheCtx, false));

                                if (interceptorVal == null)
                                    continue;

                                val = cacheCtx.toCacheObject(cacheCtx.unwrapTemporary(interceptorVal));
                            }

                            if (writeStore == null)
                                writeStore = cacheCtx.store();

                            if (writeStore.isWriteThrough()) {
                                if (putMap == null)
                                    putMap = new LinkedHashMap<>(writeMap().size(), 1.0f);

                                putMap.put(CU.value(key, cacheCtx, false), F.t(CU.value(val, cacheCtx, false), ver));
                            }
                        }
                        else if (op == DELETE) {
                            // Batch-process all puts if needed.
                            if (putMap != null && !putMap.isEmpty()) {
                                assert writeStore != null;

                                writeStore.putAll(this, putMap);

                                // Reset.
                                putMap.clear();

                                writeStore = null;
                            }

                            if (writeStore != null && writeStore != cacheCtx.store()) {
                                if (rmvCol != null && !rmvCol.isEmpty()) {
                                    writeStore.removeAll(this, rmvCol);

                                    // Reset.
                                    rmvCol.clear();
                                }

                                writeStore = null;
                            }

                            if (intercept) {
                                IgniteBiTuple<Boolean, Object> t = cacheCtx.config().getInterceptor().onBeforeRemove(
                                    new CacheLazyEntry(cacheCtx, key, e.cached().rawGetOrUnmarshal(true)));

                                if (cacheCtx.cancelRemove(t))
                                    continue;
                            }

                            if (writeStore == null)
                                writeStore = cacheCtx.store();

                            if (writeStore.isWriteThrough()) {
                                if (rmvCol == null)
                                    rmvCol = new ArrayList<>();

                                rmvCol.add(key.value(cacheCtx.cacheObjectContext(), false));
                            }
                        }
                        else if (log.isDebugEnabled())
                            log.debug("Ignoring NOOP entry for batch store commit: " + e);
                    }

                    if (putMap != null && !putMap.isEmpty()) {
                        assert rmvCol == null || rmvCol.isEmpty();
                        assert writeStore != null;

                        // Batch put at the end of transaction.
                        writeStore.putAll(this, putMap);
                    }

                    if (rmvCol != null && !rmvCol.isEmpty()) {
                        assert putMap == null || putMap.isEmpty();
                        assert writeStore != null;

                        // Batch remove at the end of transaction.
                        writeStore.removeAll(this, rmvCol);
                    }
                }

                // Commit while locks are held.
                sessionEnd(stores, true);
            }
            catch (IgniteCheckedException ex) {
                commitError(ex);

                setRollbackOnly();

                // Safe to remove transaction from committed tx list because nothing was committed yet.
                cctx.tm().removeCommittedTx(this);

                throw ex;
            }
            catch (Throwable ex) {
                commitError(ex);

                setRollbackOnly();

                // Safe to remove transaction from committed tx list because nothing was committed yet.
                cctx.tm().removeCommittedTx(this);

                if (ex instanceof Error)
                    throw (Error)ex;

                throw new IgniteCheckedException("Failed to commit transaction to database: " + this, ex);
            }
            finally {
                if (isRollbackOnly())
                    sessionEnd(stores, false);
            }
        }
    }

    /** {@inheritDoc} */
    @SuppressWarnings({"CatchGenericClass"})
    @Override public void userCommit() throws IgniteCheckedException {
        TransactionState state = state();

        if (state != COMMITTING) {
            if (timedOut())
                throw new IgniteTxTimeoutCheckedException("Transaction timed out: " + this);

            setRollbackOnly();

            throw new IgniteCheckedException("Invalid transaction state for commit [state=" + state + ", tx=" + this + ']');
        }

        checkValid();

        Collection<IgniteTxEntry> commitEntries = near() ? allEntries() : writeEntries();

        boolean empty = F.isEmpty(commitEntries);

        // Register this transaction as completed prior to write-phase to
        // ensure proper lock ordering for removed entries.
        // We add colocated transaction to committed set even if it is empty to correctly order
        // locks on backup nodes.
        if (!empty || colocated())
            cctx.tm().addCommittedTx(this);

        if (!empty) {
            batchStoreCommit(writeMap().values());

            try {
                cctx.tm().txContext(this);

                AffinityTopologyVersion topVer = topologyVersion();

                /*
                 * Commit to cache. Note that for 'near' transaction we loop through all the entries.
                 */
                for (IgniteTxEntry txEntry : commitEntries) {
                    GridCacheContext cacheCtx = txEntry.context();

                    GridDrType drType = cacheCtx.isDrEnabled() ? DR_PRIMARY : DR_NONE;

                    UUID nodeId = txEntry.nodeId() == null ? this.nodeId : txEntry.nodeId();

                    try {
                        while (true) {
                            try {
                                GridCacheEntryEx cached = txEntry.cached();

                                // Must try to evict near entries before committing from
                                // transaction manager to make sure locks are held.
                                if (!evictNearEntry(txEntry, false)) {
                                    if (cacheCtx.isNear() && cacheCtx.dr().receiveEnabled()) {
                                        cached.markObsolete(xidVer);

                                        break;
                                    }

                                    if (cached.detached())
                                        break;

                                    GridCacheEntryEx nearCached = null;

                                    boolean metrics = true;

                                    if (updateNearCache(cacheCtx, txEntry.key(), topVer))
                                        nearCached = cacheCtx.dht().near().peekEx(txEntry.key());
                                    else if (cacheCtx.isNear() && txEntry.locallyMapped())
                                        metrics = false;

                                    boolean evt = !isNearLocallyMapped(txEntry, false);

                                    if (!F.isEmpty(txEntry.entryProcessors()) || !F.isEmpty(txEntry.filters()))
                                        txEntry.cached().unswap(false);

                                    IgniteBiTuple<GridCacheOperation, CacheObject> res = applyTransformClosures(txEntry,
                                        true);

                                    GridCacheVersion dhtVer = null;

                                    // For near local transactions we must record DHT version
                                    // in order to keep near entries on backup nodes until
                                    // backup remote transaction completes.
                                    if (cacheCtx.isNear()) {
                                        if (txEntry.op() == CREATE || txEntry.op() == UPDATE ||
                                            txEntry.op() == DELETE || txEntry.op() == TRANSFORM)
                                            dhtVer = txEntry.dhtVersion();

                                        if ((txEntry.op() == CREATE || txEntry.op() == UPDATE) &&
                                            txEntry.conflictExpireTime() == CU.EXPIRE_TIME_CALCULATE) {
                                            ExpiryPolicy expiry = cacheCtx.expiryForTxEntry(txEntry);

                                            if (expiry != null) {
                                                Duration duration = cached.hasValue() ?
                                                    expiry.getExpiryForUpdate() : expiry.getExpiryForCreation();

                                                txEntry.ttl(CU.toTtl(duration));
                                            }
                                        }
                                    }

                                    GridCacheOperation op = res.get1();
                                    CacheObject val = res.get2();

                                    // Deal with conflicts.
                                    GridCacheVersion explicitVer = txEntry.conflictVersion() != null ?
                                        txEntry.conflictVersion() : writeVersion();

                                    if ((op == CREATE || op == UPDATE) &&
                                        txEntry.conflictExpireTime() == CU.EXPIRE_TIME_CALCULATE) {
                                        ExpiryPolicy expiry = cacheCtx.expiryForTxEntry(txEntry);

                                        if (expiry != null) {
                                            Duration duration = cached.hasValue() ?
                                                expiry.getExpiryForUpdate() : expiry.getExpiryForCreation();

                                            long ttl = CU.toTtl(duration);

                                            txEntry.ttl(ttl);

                                            if (ttl == CU.TTL_ZERO)
                                                op = DELETE;
                                        }
                                    }

                                    boolean conflictNeedResolve = cacheCtx.conflictNeedResolve();

                                    GridCacheVersionConflictContext<?, ?> conflictCtx = null;

                                    if (conflictNeedResolve) {
                                        IgniteBiTuple<GridCacheOperation, GridCacheVersionConflictContext> conflictRes =
                                            conflictResolve(op, txEntry, val, explicitVer, cached);

                                        assert conflictRes != null;

                                        conflictCtx = conflictRes.get2();

                                        if (conflictCtx.isUseOld())
                                            op = NOOP;
                                        else if (conflictCtx.isUseNew()) {
                                            txEntry.ttl(conflictCtx.ttl());
                                            txEntry.conflictExpireTime(conflictCtx.expireTime());
                                        }
                                        else {
                                            assert conflictCtx.isMerge();

                                            op = conflictRes.get1();
                                            val = txEntry.context().toCacheObject(conflictCtx.mergeValue());
                                            explicitVer = writeVersion();

                                            txEntry.ttl(conflictCtx.ttl());
                                            txEntry.conflictExpireTime(conflictCtx.expireTime());
                                        }
                                    }
                                    else
                                        // Nullify explicit version so that innerSet/innerRemove will work as usual.
                                        explicitVer = null;

                                    if (sndTransformedVals || conflictNeedResolve) {
                                        assert sndTransformedVals && cacheCtx.isReplicated() || conflictNeedResolve;

                                        txEntry.value(val, true, false);
                                        txEntry.op(op);
                                        txEntry.entryProcessors(null);
                                        txEntry.conflictVersion(explicitVer);
                                    }

                                    if (dhtVer == null)
                                        dhtVer = explicitVer != null ? explicitVer : writeVersion();

                                    if (op == CREATE || op == UPDATE) {
                                        GridCacheUpdateTxResult updRes = cached.innerSet(
                                            this,
                                            eventNodeId(),
                                            txEntry.nodeId(),
                                            val,
                                            false,
                                            false,
                                            txEntry.ttl(),
                                            evt,
                                            metrics,
                                            topVer,
                                            null,
                                            cached.detached() ? DR_NONE : drType,
                                            txEntry.conflictExpireTime(),
                                            cached.isNear() ? null : explicitVer,
                                            CU.subjectId(this, cctx),
                                            resolveTaskName(),
                                            dhtVer);

                                        if (nearCached != null && updRes.success()) {
                                            nearCached.innerSet(
                                                null,
                                                eventNodeId(),
                                                nodeId,
                                                val,
                                                false,
                                                false,
                                                txEntry.ttl(),
                                                false,
                                                metrics,
                                                topVer,
                                                CU.empty0(),
                                                DR_NONE,
                                                txEntry.conflictExpireTime(),
                                                null,
                                                CU.subjectId(this, cctx),
                                                resolveTaskName(),
                                                dhtVer);
                                        }
                                    }
                                    else if (op == DELETE) {
                                        GridCacheUpdateTxResult updRes = cached.innerRemove(
                                            this,
                                            eventNodeId(),
                                            txEntry.nodeId(),
                                            false,
                                            evt,
                                            metrics,
                                            topVer,
                                            null,
                                            cached.detached()  ? DR_NONE : drType,
                                            cached.isNear() ? null : explicitVer,
                                            CU.subjectId(this, cctx),
                                            resolveTaskName(),
                                            dhtVer);

                                        if (nearCached != null && updRes.success()) {
                                            nearCached.innerRemove(
                                                null,
                                                eventNodeId(),
                                                nodeId,
                                                false,
                                                false,
                                                metrics,
                                                topVer,
                                                CU.empty0(),
                                                DR_NONE,
                                                null,
                                                CU.subjectId(this, cctx),
                                                resolveTaskName(),
                                                dhtVer);
                                        }
                                    }
                                    else if (op == RELOAD) {
                                        cached.innerReload();

                                        if (nearCached != null)
                                            nearCached.innerReload();
                                    }
                                    else if (op == READ) {
                                        ExpiryPolicy expiry = cacheCtx.expiryForTxEntry(txEntry);

                                        if (expiry != null) {
                                            Duration duration = expiry.getExpiryForAccess();

                                            if (duration != null)
                                                cached.updateTtl(null, CU.toTtl(duration));
                                        }

                                        if (log.isDebugEnabled())
                                            log.debug("Ignoring READ entry when committing: " + txEntry);
                                    }
                                    else {
                                        assert ownsLock(txEntry.cached()):
                                            "Transaction does not own lock for group lock entry during  commit [tx=" +
                                                this + ", txEntry=" + txEntry + ']';

                                        if (conflictCtx == null || !conflictCtx.isUseOld()) {
                                            if (txEntry.ttl() != CU.TTL_NOT_CHANGED)
                                                cached.updateTtl(null, txEntry.ttl());
                                        }

                                        if (log.isDebugEnabled())
                                            log.debug("Ignoring NOOP entry when committing: " + txEntry);
                                    }
                                }

                                // Check commit locks after set, to make sure that
                                // we are not changing obsolete entries.
                                // (innerSet and innerRemove will throw an exception
                                // if an entry is obsolete).
                                if (txEntry.op() != READ)
                                    checkCommitLocks(cached);

                                // Break out of while loop.
                                break;
                            }
                            // If entry cached within transaction got removed.
                            catch (GridCacheEntryRemovedException ignored) {
                                if (log.isDebugEnabled())
                                    log.debug("Got removed entry during transaction commit (will retry): " + txEntry);

                                txEntry.cached(entryEx(cacheCtx, txEntry.txKey()));
                            }
                        }
                    }
                    catch (Throwable ex) {
                        // We are about to initiate transaction rollback when tx has started to committing.
                        // Need to remove version from committed list.
                        cctx.tm().removeCommittedTx(this);

                        if (X.hasCause(ex, GridCacheIndexUpdateException.class) && cacheCtx.cache().isMongoDataCache()) {
                            if (log.isDebugEnabled())
                                log.debug("Failed to update mongo document index (transaction entry will " +
                                    "be ignored): " + txEntry);

                            // Set operation to NOOP.
                            txEntry.op(NOOP);

                            setRollbackOnly();

                            throw ex;
                        }
                        else {
                            IgniteCheckedException err = new IgniteTxHeuristicCheckedException("Failed to locally write to cache " +
                                "(all transaction entries will be invalidated, however there was a window when " +
                                "entries for this transaction were visible to others): " + this, ex);

                            U.error(log, "Heuristic transaction failure.", err);

                            commitErr.compareAndSet(null, err);

                            state(UNKNOWN);

                            try {
                                // Courtesy to minimize damage.
                                uncommit();
                            }
                            catch (Throwable ex1) {
                                U.error(log, "Failed to uncommit transaction: " + this, ex1);

                                if (ex1 instanceof Error)
                                    throw ex1;
                            }

                            if (ex instanceof Error)
                                throw ex;

                            throw err;
                        }
                    }
                }
            }
            finally {
                cctx.tm().resetContext();
            }
        }

        // Do not unlock transaction entries if one-phase commit.
        if (!onePhaseCommit()) {
            if (doneFlag.compareAndSet(false, true)) {
                // Unlock all locks.
                cctx.tm().commitTx(this);

                boolean needsCompletedVersions = needsCompletedVersions();

                assert !needsCompletedVersions || completedBase != null;
                assert !needsCompletedVersions || committedVers != null;
                assert !needsCompletedVersions || rolledbackVers != null;
            }
        }
    }

    /**
     * Commits transaction to transaction manager. Used for one-phase commit transactions only.
     *
     * @param commit If {@code true} commits transaction, otherwise rollbacks.
     */
    public void tmFinish(boolean commit) {
        assert onePhaseCommit();

        if (doneFlag.compareAndSet(false, true)) {
            // Unlock all locks.
            if (commit)
                cctx.tm().commitTx(this);
            else
                cctx.tm().rollbackTx(this);

            state(commit ? COMMITTED : ROLLED_BACK);

            if (commit) {
                boolean needsCompletedVersions = needsCompletedVersions();

                assert !needsCompletedVersions || completedBase != null : "Missing completed base for transaction: " + this;
                assert !needsCompletedVersions || committedVers != null : "Missing committed versions for transaction: " + this;
                assert !needsCompletedVersions || rolledbackVers != null : "Missing rolledback versions for transaction: " + this;
            }
        }
    }

    /** {@inheritDoc} */
    @Override public void completedVersions(
        GridCacheVersion completedBase,
        Collection<GridCacheVersion> committedVers,
        Collection<GridCacheVersion> rolledbackVers) {
        this.completedBase = completedBase;
        this.committedVers = committedVers;
        this.rolledbackVers = rolledbackVers;
    }

    /**
     * @return Completed base for ordering.
     */
    public GridCacheVersion completedBase() {
        return completedBase;
    }

    /**
     * @return Committed versions.
     */
    public Collection<GridCacheVersion> committedVersions() {
        return committedVers;
    }

    /**
     * @return Rolledback versions.
     */
    public Collection<GridCacheVersion> rolledbackVersions() {
        return rolledbackVers;
    }

    /** {@inheritDoc} */
    @Override public void userRollback() throws IgniteCheckedException {
        TransactionState state = state();

        if (state != ROLLING_BACK && state != ROLLED_BACK) {
            setRollbackOnly();

            throw new IgniteCheckedException("Invalid transaction state for rollback [state=" + state + ", tx=" + this + ']',
                commitErr.get());
        }

        if (near()) {
            // Must evict near entries before rolling back from
            // transaction manager, so they will be removed from cache.
            for (IgniteTxEntry e : allEntries())
                evictNearEntry(e, false);
        }

        if (doneFlag.compareAndSet(false, true)) {
            try {
                cctx.tm().rollbackTx(this);

                if (!internal()) {
                    Collection<CacheStoreManager> stores = txState.stores(cctx);

                    if (stores != null && !stores.isEmpty()) {
                        assert isWriteToStoreFromDhtValid(stores) :
                            "isWriteToStoreFromDht can't be different within one transaction";

                        boolean isWriteToStoreFromDht = F.first(stores).isWriteToStoreFromDht();

                        if (stores != null && !stores.isEmpty() && (near() || isWriteToStoreFromDht))
                            sessionEnd(stores, false);
                    }
                }
            }
            catch (Error | IgniteCheckedException | RuntimeException e) {
                U.addLastCause(e, commitErr.get(), log);

                throw e;
            }
        }
    }

    /**
     * @param stores Store managers.
     * @param commit Commit flag.
     * @throws IgniteCheckedException In case of error.
     */
    private void sessionEnd(Collection<CacheStoreManager> stores, boolean commit) throws IgniteCheckedException {
        Iterator<CacheStoreManager> it = stores.iterator();

        while (it.hasNext()) {
            CacheStoreManager store = it.next();

            store.sessionEnd(this, commit, !it.hasNext());
        }
    }

    /**
     * @param entry Entry.
     * @return {@code True} if local node is current primary for given entry.
     */
    private boolean primaryLocal(GridCacheEntryEx entry) {
        return entry.context().affinity().primary(cctx.localNode(), entry.partition(), AffinityTopologyVersion.NONE);
    }

    /**
     * Checks if there is a cached or swapped value for
     * {@link #getAllAsync(GridCacheContext, Collection, boolean, boolean, boolean, boolean)} method.
     *
     * @param cacheCtx Cache context.
     * @param keys Key to enlist.
     * @param expiryPlc Explicitly specified expiry policy for entry.
     * @param map Return map.
     * @param missed Map of missed keys.
     * @param keysCnt Keys count (to avoid call to {@code Collection.size()}).
     * @param deserializePortable Deserialize portable flag.
     * @param skipVals Skip values flag.
     * @param keepCacheObjects Keep cache objects flag.
     * @param skipStore Skip store flag.
     * @throws IgniteCheckedException If failed.
     * @return Enlisted keys.
     */
    @SuppressWarnings({"RedundantTypeArguments"})
    private <K, V> Collection<KeyCacheObject> enlistRead(
        final GridCacheContext cacheCtx,
        Collection<KeyCacheObject> keys,
        @Nullable ExpiryPolicy expiryPlc,
        Map<K, V> map,
        Map<KeyCacheObject, GridCacheVersion> missed,
        int keysCnt,
        boolean deserializePortable,
        boolean skipVals,
        boolean keepCacheObjects,
        boolean skipStore
    ) throws IgniteCheckedException {
        assert !F.isEmpty(keys);
        assert keysCnt == keys.size();

        cacheCtx.checkSecurity(SecurityPermission.CACHE_READ);

        boolean single = keysCnt == 1;

        Collection<KeyCacheObject> lockKeys = null;

        AffinityTopologyVersion topVer = topologyVersion();

        boolean needReadVer = serializable() && optimistic();

        // In this loop we cover only read-committed or optimistic transactions.
        // Transactions that are pessimistic and not read-committed are covered
        // outside of this loop.
        for (KeyCacheObject key : keys) {
            if ((pessimistic() || needReadVer) && !readCommitted() && !skipVals)
                addActiveCache(cacheCtx);

            IgniteTxKey txKey = cacheCtx.txKey(key);

            // Check write map (always check writes first).
            IgniteTxEntry txEntry = entry(txKey);

            // Either non-read-committed or there was a previous write.
            if (txEntry != null) {
                CacheObject val = txEntry.value();

                // Read value from locked entry in group-lock transaction as well.
                if (txEntry.hasValue()) {
                    if (!F.isEmpty(txEntry.entryProcessors()))
                        val = txEntry.applyEntryProcessors(val);

                    if (val != null)
                        cacheCtx.addResult(map, key, val, skipVals, keepCacheObjects, deserializePortable, false);
                }
                else {
                    assert txEntry.op() == TRANSFORM;

                    while (true) {
                        try {
                            Object transformClo =
                                (txEntry.op() == TRANSFORM  && cctx.gridEvents().isRecordable(EVT_CACHE_OBJECT_READ)) ?
                                    F.first(txEntry.entryProcessors()) : null;

                            val = txEntry.cached().innerGet(this,
                                /*swap*/true,
                                /*read-through*/false,
                                /*fail fast*/true,
                                /*unmarshal*/true,
                                /*metrics*/true,
                                /*event*/!skipVals,
                                /*temporary*/false,
                                CU.subjectId(this, cctx),
                                transformClo,
                                resolveTaskName(),
                                null);

                            if (val != null) {
                                if (!readCommitted() && !skipVals)
                                    txEntry.readValue(val);

                                if (!F.isEmpty(txEntry.entryProcessors()))
                                    val = txEntry.applyEntryProcessors(val);

                                cacheCtx.addResult(map,
                                    key,
                                    val,
                                    skipVals,
                                    keepCacheObjects,
                                    deserializePortable,
                                    false);
                            }
                            else
                                missed.put(key, txEntry.cached().version());

                            break;
                        }
                        catch (GridCacheEntryRemovedException ignored) {
                            txEntry.cached(entryEx(cacheCtx, txEntry.txKey(), topVer));
                        }
                    }
                }
            }
            // First time access within transaction.
            else {
                if (lockKeys == null && !skipVals)
                    lockKeys = single ? Collections.singleton(key) : new ArrayList<KeyCacheObject>(keysCnt);

                if (!single && !skipVals)
                    lockKeys.add(key);

                while (true) {
                    GridCacheEntryEx entry = entryEx(cacheCtx, txKey, topVer);

                    try {
                        GridCacheVersion ver = entry.version();

                        CacheObject val = null;
                        GridCacheVersion readVer = null;

                        if (!pessimistic() || readCommitted() && !skipVals) {
                            IgniteCacheExpiryPolicy accessPlc =
                                optimistic() ? accessPolicy(cacheCtx, txKey, expiryPlc) : null;

                            if (needReadVer) {
                                T2<CacheObject, GridCacheVersion> res = primaryLocal(entry) ?
                                    entry.innerGetVersioned(this,
                                        /*swap*/true,
                                        /*unmarshal*/true,
                                        /*metrics*/true,
                                        /*event*/true,
                                        CU.subjectId(this, cctx),
                                        null,
                                        resolveTaskName(),
                                        accessPlc) : null;

                                if (res != null) {
                                    val = res.get1();
                                    readVer = res.get2();
                                }
                            }
                            else {
                                val = entry.innerGet(this,
                                    /*swap*/true,
                                    /*no read-through*/false,
                                    /*fail-fast*/true,
                                    /*unmarshal*/true,
                                    /*metrics*/true,
                                    /*event*/true,
                                    /*temporary*/false,
                                    CU.subjectId(this, cctx),
                                    null,
                                    resolveTaskName(),
                                    accessPlc);
                            }

                            if (val != null) {
                                cacheCtx.addResult(map,
                                    key,
                                    val,
                                    skipVals,
                                    keepCacheObjects,
                                    deserializePortable,
                                    false);
                            }
                            else
                                missed.put(key, ver);
                        }
                        else
                            // We must wait for the lock in pessimistic mode.
                            missed.put(key, ver);

                        if (!readCommitted() && !skipVals) {
                            txEntry = addEntry(READ,
                                val,
                                null,
                                null,
                                entry,
                                expiryPlc,
                                null,
                                true,
                                -1L,
                                -1L,
                                null,
                                skipStore);

                            // As optimization, mark as checked immediately
                            // for non-pessimistic if value is not null.
                            if (val != null && !pessimistic()) {
                                txEntry.markValid();

                                if (needReadVer) {
                                    assert readVer != null;

                                    txEntry.serializableReadVersion(readVer);
                                }
                            }
                        }

                        break; // While.
                    }
                    catch (GridCacheEntryRemovedException ignored) {
                        if (log.isDebugEnabled())
                            log.debug("Got removed entry in transaction getAllAsync(..) (will retry): " + key);
                    }
                    finally {
                        if (cacheCtx.isNear() && entry != null && readCommitted()) {
                            if (cacheCtx.affinity().belongs(cacheCtx.localNode(), entry.partition(), topVer)) {
                                if (entry.markObsolete(xidVer))
                                    cacheCtx.cache().removeEntry(entry);
                            }
                        }
                    }
                }
            }
        }

        return lockKeys != null ? lockKeys : Collections.<KeyCacheObject>emptyList();
    }

    /**
     * @param ctx Cache context.
     * @param key Key.
     * @param expiryPlc Expiry policy.
     * @return Expiry policy wrapper for entries accessed locally in optimistic transaction.
     */
    protected IgniteCacheExpiryPolicy accessPolicy(
        GridCacheContext ctx,
        IgniteTxKey key,
        @Nullable ExpiryPolicy expiryPlc
    ) {
        return null;
    }

    /**
     * @param cacheCtx Cache context.
     * @param keys Keys.
     * @return Expiry policy.
     */
    protected IgniteCacheExpiryPolicy accessPolicy(GridCacheContext cacheCtx, Collection<KeyCacheObject> keys) {
        return null;
    }

    /**
     * Loads all missed keys for
     * {@link #getAllAsync(GridCacheContext, Collection, boolean, boolean, boolean, boolean)} method.
     *
     * @param cacheCtx Cache context.
     * @param map Return map.
     * @param missedMap Missed keys.
     * @param deserializePortable Deserialize portable flag.
     * @param skipVals Skip values flag.
     * @param keepCacheObjects Keep cache objects flag.
     * @param skipStore Skip store flag.
     * @return Loaded key-value pairs.
     */
    private <K, V> IgniteInternalFuture<Map<K, V>> checkMissed(
        final GridCacheContext cacheCtx,
        final Map<K, V> map,
        final Map<KeyCacheObject, GridCacheVersion> missedMap,
        final boolean deserializePortable,
        final boolean skipVals,
        final boolean keepCacheObjects,
        final boolean skipStore
    ) {
        if (log.isDebugEnabled())
            log.debug("Loading missed values for missed map: " + missedMap);

        final boolean needReadVer = serializable() && optimistic();

        return new GridEmbeddedFuture<>(
            new C2<Void, Exception, Map<K, V>>() {
                @Override public Map<K, V> apply(Void v, Exception e) {
                    if (e != null) {
                        setRollbackOnly();

                        throw new GridClosureException(e);
                    }

                    return map;
                }
            },
            loadMissing(
                cacheCtx,
                !skipStore,
                false,
                missedMap.keySet(),
                skipVals,
                needReadVer,
                new GridInClosure3<KeyCacheObject, Object, GridCacheVersion>() {
                    @Override public void apply(KeyCacheObject key, Object val, GridCacheVersion loadVer) {
                        if (isRollbackOnly()) {
                            if (log.isDebugEnabled())
                                log.debug("Ignoring loaded value for read because transaction was rolled back: " +
                                    IgniteTxLocalAdapter.this);

                            return;
                        }

                        CacheObject cacheVal = cacheCtx.toCacheObject(val);

                        CacheObject visibleVal = cacheVal;

                        IgniteTxKey txKey = cacheCtx.txKey(key);

                        IgniteTxEntry txEntry = entry(txKey);

                        if (txEntry != null) {
                            if (!readCommitted())
                                txEntry.readValue(cacheVal);

                            if (!F.isEmpty(txEntry.entryProcessors()))
                                visibleVal = txEntry.applyEntryProcessors(visibleVal);
                        }

                        assert txEntry != null || readCommitted() || skipVals;

                        GridCacheEntryEx e = txEntry == null ? entryEx(cacheCtx, txKey) : txEntry.cached();

                        if (readCommitted() || skipVals) {
                            cacheCtx.evicts().touch(e, topologyVersion());

                            if (visibleVal != null) {
                                cacheCtx.addResult(map,
                                    key,
                                    visibleVal,
                                    skipVals,
                                    keepCacheObjects,
                                    deserializePortable,
                                    false);
                            }
                        }
                        else {
                            assert txEntry != null;

                            txEntry.setAndMarkValid(cacheVal);

                            if (needReadVer) {
                                assert loadVer != null;

                                txEntry.serializableReadVersion(loadVer);
                            }

                            if (visibleVal != null) {
                                cacheCtx.addResult(map,
                                    key,
                                    visibleVal,
                                    skipVals,
                                    keepCacheObjects,
                                    deserializePortable,
                                    false);
                            }
                        }
                    }
                })
        );
    }

    /** {@inheritDoc} */
    @Override public <K, V> IgniteInternalFuture<Map<K, V>> getAllAsync(
        final GridCacheContext cacheCtx,
        Collection<KeyCacheObject> keys,
        final boolean deserializePortable,
        final boolean skipVals,
        final boolean keepCacheObjects,
        final boolean skipStore) {
        if (F.isEmpty(keys))
            return new GridFinishedFuture<>(Collections.<K, V>emptyMap());

        init();

        int keysCnt = keys.size();

        boolean single = keysCnt == 1;

        try {
            checkValid();

            final Map<K, V> retMap = new GridLeanMap<>(keysCnt);

            final Map<KeyCacheObject, GridCacheVersion> missed = new GridLeanMap<>(pessimistic() ? keysCnt : 0);

            CacheOperationContext opCtx = cacheCtx.operationContextPerCall();

            ExpiryPolicy expiryPlc = opCtx != null ? opCtx.expiry() : null;

            final Collection<KeyCacheObject> lockKeys = enlistRead(cacheCtx,
                keys,
                expiryPlc,
                retMap,
                missed,
                keysCnt,
                deserializePortable,
                skipVals,
                keepCacheObjects,
                skipStore);

            if (single && missed.isEmpty())
                return new GridFinishedFuture<>(retMap);

            // Handle locks.
            if (pessimistic() && !readCommitted() && !skipVals) {
                if (expiryPlc == null)
                    expiryPlc = cacheCtx.expiry();

                long accessTtl = expiryPlc != null ? CU.toTtl(expiryPlc.getExpiryForAccess()) : CU.TTL_NOT_CHANGED;

                IgniteInternalFuture<Boolean> fut = cacheCtx.cache().txLockAsync(lockKeys,
                    lockTimeout(),
                    this,
                    true,
                    true,
                    isolation,
                    isInvalidate(),
                    accessTtl);

                PLC2<Map<K, V>> plc2 = new PLC2<Map<K, V>>() {
                    @Override public IgniteInternalFuture<Map<K, V>> postLock() throws IgniteCheckedException {
                        if (log.isDebugEnabled())
                            log.debug("Acquired transaction lock for read on keys: " + lockKeys);

                        // Load keys only after the locks have been acquired.
                        for (KeyCacheObject cacheKey : lockKeys) {
                            K keyVal =
                                (K)(keepCacheObjects ? cacheKey : cacheKey.value(cacheCtx.cacheObjectContext(), false));

                            if (retMap.containsKey(keyVal))
                                // We already have a return value.
                                continue;

                            IgniteTxKey txKey = cacheCtx.txKey(cacheKey);

                            IgniteTxEntry txEntry = entry(txKey);

                            assert txEntry != null;

                            // Check if there is cached value.
                            while (true) {
                                GridCacheEntryEx cached = txEntry.cached();

                                try {
                                    Object transformClo =
                                        (!F.isEmpty(txEntry.entryProcessors()) &&
                                            cctx.gridEvents().isRecordable(EVT_CACHE_OBJECT_READ)) ?
                                            F.first(txEntry.entryProcessors()) : null;

                                    CacheObject val = cached.innerGet(IgniteTxLocalAdapter.this,
                                        cacheCtx.isSwapOrOffheapEnabled(),
                                        /*read-through*/false,
                                        /*fail-fast*/true,
                                        /*unmarshal*/true,
                                        /*metrics*/true,
                                        /*events*/!skipVals,
                                        /*temporary*/true,
                                        CU.subjectId(IgniteTxLocalAdapter.this, cctx),
                                        transformClo,
                                        resolveTaskName(),
                                        null);

                                    // If value is in cache and passed the filter.
                                    if (val != null) {
                                        missed.remove(cacheKey);

                                        txEntry.setAndMarkValid(val);

                                        if (!F.isEmpty(txEntry.entryProcessors()))
                                            val = txEntry.applyEntryProcessors(val);

                                        cacheCtx.addResult(retMap,
                                            cacheKey,
                                            val,
                                            skipVals,
                                            keepCacheObjects,
                                            deserializePortable,
                                            false);
                                    }

                                    // Even though we bring the value back from lock acquisition,
                                    // we still need to recheck primary node for consistent values
                                    // in case of concurrent transactional locks.

                                    break; // While.
                                }
                                catch (GridCacheEntryRemovedException ignore) {
                                    if (log.isDebugEnabled())
                                        log.debug("Got removed exception in get postLock (will retry): " +
                                            cached);

                                    txEntry.cached(entryEx(cacheCtx, txKey));
                                }
                            }
                        }

                        if (!missed.isEmpty() && cacheCtx.isLocal()) {
                            return checkMissed(cacheCtx,
                                retMap,
                                missed,
                                deserializePortable,
                                skipVals,
                                keepCacheObjects,
                                skipStore);
                        }

                        return new GridFinishedFuture<>(Collections.<K, V>emptyMap());
                    }
                };

                FinishClosure<Map<K, V>> finClos = new FinishClosure<Map<K, V>>() {
                    @Override Map<K, V> finish(Map<K, V> loaded) {
                        retMap.putAll(loaded);

                        return retMap;
                    }
                };

                if (fut.isDone()) {
                    try {
                        IgniteInternalFuture<Map<K, V>> fut1 = plc2.apply(fut.get(), null);

                        return fut1.isDone() ?
                            new GridFinishedFuture<>(finClos.apply(fut1.get(), null)) :
                            new GridEmbeddedFuture<>(finClos, fut1);
                    }
                    catch (GridClosureException e) {
                        return new GridFinishedFuture<>(e.unwrap());
                    }
                    catch (IgniteCheckedException e) {
                        try {
                            return plc2.apply(false, e);
                        }
                        catch (Exception e1) {
                            return new GridFinishedFuture<>(e1);
                        }
                    }
                }
                else {
                    return new GridEmbeddedFuture<>(
                        fut,
                        plc2,
                        finClos);
                }
            }
            else {
                assert optimistic() || readCommitted() || skipVals;

                if (!missed.isEmpty()) {
                    if (!readCommitted())
                        for (Iterator<KeyCacheObject> it = missed.keySet().iterator(); it.hasNext(); ) {
                            KeyCacheObject cacheKey = it.next();

                            K keyVal =
                                (K)(keepCacheObjects ? cacheKey : cacheKey.value(cacheCtx.cacheObjectContext(), false));

                            if (retMap.containsKey(keyVal))
                                it.remove();
                        }

                    if (missed.isEmpty())
                        return new GridFinishedFuture<>(retMap);

                    return checkMissed(cacheCtx,
                        retMap,
                        missed,
                        deserializePortable,
                        skipVals,
                        keepCacheObjects,
                        skipStore);
                }

                return new GridFinishedFuture<>(retMap);
            }
        }
        catch (IgniteCheckedException e) {
            setRollbackOnly();

            return new GridFinishedFuture<>(e);
        }
    }

    /** {@inheritDoc} */
    @SuppressWarnings("unchecked")
    @Override public <K, V> IgniteInternalFuture<GridCacheReturn> putAllAsync(
        GridCacheContext cacheCtx,
        Map<? extends K, ? extends V> map,
        boolean retval,
        CacheEntryPredicate[] filter
    ) {
        return (IgniteInternalFuture<GridCacheReturn>)putAllAsync0(cacheCtx,
            map,
            null,
            null,
            null,
            retval,
            filter);
    }

    /** {@inheritDoc} */
    @Override public <K, V> IgniteInternalFuture<GridCacheReturn> putAsync(
        GridCacheContext cacheCtx,
        K key,
        V val,
        boolean retval,
        CacheEntryPredicate[] filter) {
        return putAsync0(cacheCtx, key, val, null, null, retval, filter);
    }

    /** {@inheritDoc} */
    @Override public <K, V> IgniteInternalFuture<GridCacheReturn> invokeAsync(GridCacheContext cacheCtx,
        K key,
        EntryProcessor<K, V, Object> entryProcessor,
        Object... invokeArgs) {
        return (IgniteInternalFuture)putAsync0(cacheCtx, key, null, entryProcessor, invokeArgs, true, null);
    }

    /** {@inheritDoc} */
    @Override public IgniteInternalFuture<?> putAllDrAsync(
        GridCacheContext cacheCtx,
        Map<KeyCacheObject, GridCacheDrInfo> drMap
    ) {
        return this.<Object, Object>putAllAsync0(cacheCtx,
            null,
            null,
            null,
            drMap,
            false,
            null);
    }

    /** {@inheritDoc} */
    @SuppressWarnings("unchecked")
    @Override public <K, V, T> IgniteInternalFuture<GridCacheReturn> invokeAsync(
        GridCacheContext cacheCtx,
        @Nullable Map<? extends K, ? extends EntryProcessor<K, V, Object>> map,
        Object... invokeArgs
    ) {
        return (IgniteInternalFuture<GridCacheReturn>)putAllAsync0(cacheCtx,
            null,
            map,
            invokeArgs,
            null,
            true,
            null);
    }

    /** {@inheritDoc} */
    @Override public IgniteInternalFuture<?> removeAllDrAsync(
        GridCacheContext cacheCtx,
        Map<KeyCacheObject, GridCacheVersion> drMap
    ) {
        return removeAllAsync0(cacheCtx, null, drMap, false, null, false);
    }

    /**
     * Checks filter for non-pessimistic transactions.
     *
     * @param cctx Cache context.
     * @param key Key.
     * @param val Value.
     * @param filter Filter to check.
     * @return {@code True} if passed or pessimistic.
     */
    private boolean filter(
        GridCacheContext cctx,
        KeyCacheObject key,
        CacheObject val,
        CacheEntryPredicate[] filter) {
        return pessimistic() || (optimistic() && implicit()) || isAll(cctx, key, val, filter);
    }

    /**
     * @param cacheCtx Cache context.
     * @param cacheKey Key to enlist.
     * @param val Value.
     * @param expiryPlc Explicitly specified expiry policy for entry.
     * @param entryProcessor Entry processor (for invoke operation).
     * @param invokeArgs Optional arguments for EntryProcessor.
     * @param retval Flag indicating whether a value should be returned.
     * @param lockOnly If {@code true}, then entry will be enlisted as noop.
     * @param filter User filters.
     * @param ret Return value.
     * @param skipStore Skip store flag.
     * @param singleRmv {@code True} for single key remove operation ({@link Cache#remove(Object)}.
     * @return Future for entry values loading.
     */
    private <K, V> IgniteInternalFuture<Void> enlistWrite(
        final GridCacheContext cacheCtx,
        KeyCacheObject cacheKey,
        Object val,
        @Nullable ExpiryPolicy expiryPlc,
        @Nullable EntryProcessor<K, V, Object> entryProcessor,
        @Nullable Object[] invokeArgs,
        final boolean retval,
        boolean lockOnly,
        final CacheEntryPredicate[] filter,
        final GridCacheReturn ret,
        boolean skipStore,
        final boolean singleRmv) {
        try {
            addActiveCache(cacheCtx);

            final boolean hasFilters = !F.isEmptyOrNulls(filter) && !F.isAlwaysTrue(filter);
            final boolean needVal = singleRmv || retval || hasFilters;
            final boolean needReadVer = needVal && (serializable() && optimistic());

            if (entryProcessor != null)
                transform = true;

            boolean loadMissed = enlistWriteEntry(cacheCtx,
                cacheKey,
                val,
                entryProcessor,
                invokeArgs,
                expiryPlc,
                retval,
                lockOnly,
                filter,
                /*drVer*/null,
                /*drTtl*/-1L,
                /*drExpireTime*/-1L,
                ret,
                /*enlisted*/null,
                skipStore,
                singleRmv,
                hasFilters,
                needVal,
                needReadVer);

            if (loadMissed) {
                return loadMissing(cacheCtx,
                    Collections.singleton(cacheKey),
                    filter,
                    ret,
                    needReadVer,
                    singleRmv,
                    hasFilters,
                    skipStore,
                    retval);
            }

            return new GridFinishedFuture<>();
        }
        catch (IgniteCheckedException e) {
            return new GridFinishedFuture<>(e);
        }
    }

    /**
     * Internal routine for <tt>putAll(..)</tt>
     *
     * @param cacheCtx Cache context.
     * @param keys Keys to enlist.
     * @param expiryPlc Explicitly specified expiry policy for entry.
     * @param lookup Value lookup map ({@code null} for remove).
     * @param invokeMap Map with entry processors for invoke operation.
     * @param invokeArgs Optional arguments for EntryProcessor.
     * @param retval Flag indicating whether a value should be returned.
     * @param lockOnly If {@code true}, then entry will be enlisted as noop.
     * @param filter User filters.
     * @param ret Return value.
     * @param enlisted Collection of keys enlisted into this transaction.
     * @param drPutMap DR put map (optional).
     * @param drRmvMap DR remove map (optional).
     * @param skipStore Skip store flag.
     * @param singleRmv {@code True} for single key remove operation ({@link Cache#remove(Object)}.
     * @return Future for missing values loading.
     */
    private <K, V> IgniteInternalFuture<Void> enlistWrite(
        final GridCacheContext cacheCtx,
        Collection<?> keys,
        @Nullable ExpiryPolicy expiryPlc,
        @Nullable Map<?, ?> lookup,
        @Nullable Map<?, EntryProcessor<K, V, Object>> invokeMap,
        @Nullable Object[] invokeArgs,
        final boolean retval,
        boolean lockOnly,
        final CacheEntryPredicate[] filter,
        final GridCacheReturn ret,
        Collection<KeyCacheObject> enlisted,
        @Nullable Map<KeyCacheObject, GridCacheDrInfo> drPutMap,
        @Nullable Map<KeyCacheObject, GridCacheVersion> drRmvMap,
        boolean skipStore,
        final boolean singleRmv
    ) {
        assert retval || invokeMap == null;

        try {
            addActiveCache(cacheCtx);
        }
        catch (IgniteCheckedException e) {
            return new GridFinishedFuture<>(e);
        }

        boolean rmv = lookup == null && invokeMap == null;

        Set<KeyCacheObject> missedForLoad = null;

        final boolean hasFilters = !F.isEmptyOrNulls(filter) && !F.isAlwaysTrue(filter);
        final boolean needVal = singleRmv || retval || hasFilters;
        final boolean needReadVer = needVal && (serializable() && optimistic());

        try {
            // Set transform flag for transaction.
            if (invokeMap != null)
                transform = true;

            for (Object key : keys) {
                if (key == null) {
                    rollback();

                    throw new NullPointerException("Null key.");
                }

                Object val = rmv || lookup == null ? null : lookup.get(key);
                EntryProcessor entryProcessor = invokeMap == null ? null : invokeMap.get(key);

                GridCacheVersion drVer;
                long drTtl;
                long drExpireTime;

                if (drPutMap != null) {
                    GridCacheDrInfo info = drPutMap.get(key);

                    assert info != null;

                    drVer = info.version();
                    drTtl = info.ttl();
                    drExpireTime = info.expireTime();
                }
                else if (drRmvMap != null) {
                    assert drRmvMap.get(key) != null;

                    drVer = drRmvMap.get(key);
                    drTtl = -1L;
                    drExpireTime = -1L;
                }
                else {
                    drVer = null;
                    drTtl = -1L;
                    drExpireTime = -1L;
                }

                if (!rmv && val == null && entryProcessor == null) {
                    setRollbackOnly();

                    throw new NullPointerException("Null value.");
                }

                KeyCacheObject cacheKey = cacheCtx.toCacheKeyObject(key);

                boolean loadMissed = enlistWriteEntry(cacheCtx,
                    cacheKey,
                    val,
                    entryProcessor,
                    invokeArgs,
                    expiryPlc,
                    retval,
                    lockOnly,
                    filter,
                    drVer,
                    drTtl,
                    drExpireTime,
                    ret,
                    enlisted,
                    skipStore,
                    singleRmv,
                    hasFilters,
                    needVal,
                    needReadVer);

                if (loadMissed) {
                    if (missedForLoad == null)
                        missedForLoad = new HashSet<>();

                    missedForLoad.add(cacheKey);
                }
            }

            if (missedForLoad != null) {
                return loadMissing(cacheCtx,
                    missedForLoad,
                    filter,
                    ret,
                    needReadVer,
                    singleRmv,
                    hasFilters,
                    skipStore,
                    retval);
            }

            return new GridFinishedFuture<>();
        }
        catch (IgniteCheckedException e) {
            return new GridFinishedFuture<>(e);
        }
    }

    /**
     * @param cacheCtx Cache context.
     * @param keys Keys to load.
     * @param ret Return value.
     * @param needReadVer Read version flag.
     * @param singleRmv {@code True} for single remove operation.
     * @param hasFilters {@code True} if filters not empty.
     * @param skipStore Skip store flag.
     * @param retval Return value flag.
     * @return Load future.
     */
    private IgniteInternalFuture<Void> loadMissing(
        final GridCacheContext cacheCtx,
        final Set<KeyCacheObject> keys,
        final CacheEntryPredicate[] filter,
        final GridCacheReturn ret,
        final boolean needReadVer,
        final boolean singleRmv,
        final boolean hasFilters,
        final boolean skipStore,
        final boolean retval) {
        GridInClosure3<KeyCacheObject, Object, GridCacheVersion> c =
            new GridInClosure3<KeyCacheObject, Object, GridCacheVersion>() {
                @Override public void apply(KeyCacheObject key,
                    @Nullable Object val,
                    @Nullable GridCacheVersion loadVer) {
                    if (log.isDebugEnabled())
                        log.debug("Loaded value from remote node [key=" + key + ", val=" + val + ']');

                    IgniteTxEntry e = entry(new IgniteTxKey(key, cacheCtx.cacheId()));

                    assert e != null;

                    if (needReadVer) {
                        assert loadVer != null;

                        e.serializableReadVersion(singleRmv && val != null ? SER_READ_NOT_EMPTY_VER : loadVer);
                    }

                    if (singleRmv) {
                        assert !hasFilters && !retval;
                        assert val == null || Boolean.TRUE.equals(val) : val;

                        ret.set(cacheCtx, null, val != null);
                    }
                    else {
                        CacheObject cacheVal = cacheCtx.toCacheObject(val);

                        if (e.op() == TRANSFORM) {
                            GridCacheVersion ver;

                            try {
                                ver = e.cached().version();
                            }
                            catch (GridCacheEntryRemovedException ex) {
                                assert optimistic() : e;

                                if (log.isDebugEnabled())
                                    log.debug("Failed to get entry version: [msg=" + ex.getMessage() + ']');

                                ver = null;
                            }

                            addInvokeResult(e, cacheVal, ret, ver);
                        }
                        else {
                            boolean success = !hasFilters || isAll(e.context(), key, cacheVal, filter);

                            ret.set(cacheCtx, cacheVal, success);
                        }
                    }
                }
            };

        return loadMissing(
            cacheCtx,
            /*read through*/cacheCtx.config().isLoadPreviousValue() && !skipStore,
            /*async*/true,
            keys,
            /*skipVals*/singleRmv,
            needReadVer,
            c);
    }

    /**
     * @param cacheCtx Cache context.
     * @param cacheKey Key.
     * @param val Value.
     * @param entryProcessor Entry processor.
     * @param invokeArgs Optional arguments for EntryProcessor.
     * @param expiryPlc Explicitly specified expiry policy for entry.
     * @param retval Return value flag.
     * @param lockOnly
     * @param filter Filter.
     * @param drVer DR version.
     * @param drTtl DR ttl.
     * @param drExpireTime DR expire time.
     * @param ret Return value.
     * @param enlisted Enlisted keys collection.
     * @param skipStore Skip store flag.
     * @param singleRmv {@code True} for single remove operation.
     * @param hasFilters {@code True} if filters not empty.
     * @param needVal {@code True} if value is needed.
     * @param needReadVer {@code True} if need read entry version.
     * @return {@code True} if entry value should be loaded.
     * @throws IgniteCheckedException If failed.
     */
    private boolean enlistWriteEntry(GridCacheContext cacheCtx,
        final KeyCacheObject cacheKey,
        final @Nullable Object val,
        final @Nullable EntryProcessor<?, ?, ?> entryProcessor,
        final @Nullable Object[] invokeArgs,
        final @Nullable ExpiryPolicy expiryPlc,
        final boolean retval,
        final boolean lockOnly,
        final CacheEntryPredicate[] filter,
        final GridCacheVersion drVer,
        final long drTtl,
        long drExpireTime,
        final GridCacheReturn ret,
        @Nullable final Collection<KeyCacheObject> enlisted,
        boolean skipStore,
        boolean singleRmv,
        boolean hasFilters,
        final boolean needVal,
        boolean needReadVer
    ) throws IgniteCheckedException {
        boolean loadMissed = false;

        final boolean rmv = val == null && entryProcessor == null;

        IgniteTxKey txKey = cacheCtx.txKey(cacheKey);

        IgniteTxEntry txEntry = entry(txKey);

        // First time access.
        if (txEntry == null) {
            while (true) {
                GridCacheEntryEx entry = entryEx(cacheCtx, txKey, topologyVersion());

                try {
                    entry.unswap(false);

                    // Check if lock is being explicitly acquired by the same thread.
                    if (!implicit && cctx.kernalContext().config().isCacheSanityCheckEnabled() &&
                        entry.lockedByThread(threadId, xidVer)) {
                        throw new IgniteCheckedException("Cannot access key within transaction if lock is " +
                            "externally held [key=" + CU.value(cacheKey, cacheCtx, false) +
                            ", entry=" + entry +
                            ", xidVer=" + xidVer +
                            ", threadId=" + threadId +
                            ", locNodeId=" + cctx.localNodeId() + ']');
                    }

                    CacheObject old = null;
                    GridCacheVersion readVer = null;

                    if (optimistic() && !implicit()) {
                        try {
                            if (needReadVer) {
                                T2<CacheObject, GridCacheVersion> res = primaryLocal(entry) ?
                                    entry.innerGetVersioned(this,
                                        /*swap*/false,
                                        /*unmarshal*/retval,
                                        /*metrics*/retval,
                                        /*events*/retval,
                                        CU.subjectId(this, cctx),
                                        entryProcessor,
                                        resolveTaskName(),
                                        null) : null;

                                if (res != null) {
                                    old = res.get1();
                                    readVer = res.get2();
                                }
                            }
                            else {
                                old = entry.innerGet(this,
                                    /*swap*/false,
                                    /*read-through*/false,
                                    /*fail-fast*/false,
                                    /*unmarshal*/retval,
                                    /*metrics*/retval,
                                    /*events*/retval,
                                    /*temporary*/false,
                                    CU.subjectId(this, cctx),
                                    entryProcessor,
                                    resolveTaskName(),
                                    null);
                            }
                        }
                        catch (ClusterTopologyCheckedException e) {
                            entry.context().evicts().touch(entry, topologyVersion());

                            throw e;
                        }
                    }
                    else
                        old = retval ? entry.rawGetOrUnmarshal(false) : entry.rawGet();

                    if (old != null && hasFilters && !filter(entry.context(), cacheKey, old, filter)) {
                        ret.set(cacheCtx, old, false);

                        if (!readCommitted()) {
                            // Enlist failed filters as reads for non-read-committed mode,
                            // so future ops will get the same values.
                            txEntry = addEntry(READ,
                                old,
                                null,
                                null,
                                entry,
                                null,
                                CU.empty0(),
                                false,
                                -1L,
                                -1L,
                                null,
                                skipStore);

                            txEntry.markValid();

                            if (needReadVer) {
                                assert readVer != null;

                                txEntry.serializableReadVersion(singleRmv ? SER_READ_NOT_EMPTY_VER : readVer);
                            }
                        }

                        if (readCommitted())
                            cacheCtx.evicts().touch(entry, topologyVersion());

                        break; // While.
                    }

                    final GridCacheOperation op = lockOnly ? NOOP : rmv ? DELETE :
                        entryProcessor != null ? TRANSFORM : old != null ? UPDATE : CREATE;

                    txEntry = addEntry(op,
                        cacheCtx.toCacheObject(val),
                        entryProcessor,
                        invokeArgs,
                        entry,
                        expiryPlc,
                        filter,
                        true,
                        drTtl,
                        drExpireTime,
                        drVer,
                        skipStore);

                    if (!implicit() && readCommitted() && !cacheCtx.offheapTiered())
                        cacheCtx.evicts().touch(entry, topologyVersion());

                    if (enlisted != null)
                        enlisted.add(cacheKey);

                    if (!pessimistic() && !implicit()) {
                        txEntry.markValid();

                        if (old == null) {
                            if (needVal)
                                loadMissed = true;
                            else {
                                assert !implicit() || !transform : this;
                                assert txEntry.op() != TRANSFORM : txEntry;

                                if (retval)
                                    ret.set(cacheCtx, null, true);
                                else
                                    ret.success(true);
                            }
                        }
                        else {
                            if (needReadVer) {
                                assert readVer != null;

                                txEntry.serializableReadVersion(singleRmv ? SER_READ_NOT_EMPTY_VER : readVer);
                            }

                            if (retval && !transform)
                                ret.set(cacheCtx, old, true);
                            else {
                                if (txEntry.op() == TRANSFORM) {
                                    GridCacheVersion ver;

                                    try {
                                        ver = entry.version();
                                    }
                                    catch (GridCacheEntryRemovedException ex) {
                                        assert optimistic() : txEntry;

                                        if (log.isDebugEnabled())
                                            log.debug("Failed to get entry version " +
                                                "[err=" + ex.getMessage() + ']');

                                        ver = null;
                                    }

                                    addInvokeResult(txEntry, old, ret, ver);
                                }
                                else
                                    ret.success(true);
                            }
                        }
                    }
                    // Pessimistic.
                    else {
                        if (retval && !transform)
                            ret.set(cacheCtx, old, true);
                        else
                            ret.success(true);
                    }

                    break; // While.
                }
                catch (GridCacheEntryRemovedException ignore) {
                    if (log.isDebugEnabled())
                        log.debug("Got removed entry in transaction putAll0 method: " + entry);
                }
            }
        }
        else {
            if (entryProcessor == null && txEntry.op() == TRANSFORM)
                throw new IgniteCheckedException("Failed to enlist write value for key (cannot have update value in " +
                    "transaction after EntryProcessor is applied): " + CU.value(cacheKey, cacheCtx, false));

            GridCacheEntryEx entry = txEntry.cached();

            CacheObject v = txEntry.value();

            boolean del = txEntry.op() == DELETE && rmv;

            if (!del) {
                if (hasFilters && !filter(entry.context(), cacheKey, v, filter)) {
                    ret.set(cacheCtx, v, false);

                    return loadMissed;
                }

                GridCacheOperation op = rmv ? DELETE : entryProcessor != null ? TRANSFORM :
                    v != null ? UPDATE : CREATE;

                txEntry = addEntry(op,
                    cacheCtx.toCacheObject(val),
                    entryProcessor,
                    invokeArgs,
                    entry,
                    expiryPlc,
                    filter,
                    true,
                    drTtl,
                    drExpireTime,
                    drVer,
                    skipStore);

                if (enlisted != null)
                    enlisted.add(cacheKey);

                if (txEntry.op() == TRANSFORM) {
                    GridCacheVersion ver;

                    try {
                        ver = entry.version();
                    }
                    catch (GridCacheEntryRemovedException e) {
                        assert optimistic() : txEntry;

                        if (log.isDebugEnabled())
                            log.debug("Failed to get entry version: [msg=" + e.getMessage() + ']');

                        ver = null;
                    }

                    addInvokeResult(txEntry, txEntry.value(), ret, ver);
                }
            }

            if (!pessimistic()) {
                txEntry.markValid();

                if (retval && !transform)
                    ret.set(cacheCtx, v, true);
                else
                    ret.success(true);
            }
        }

        return loadMissed;
    }

    /**
     * @param cctx Cache context.
     * @param key Key.
     * @param val Value.
     * @param filter Filter.
     * @return {@code True} if filter passed.
     */
    private boolean isAll(GridCacheContext cctx,
        KeyCacheObject key,
        CacheObject val,
        CacheEntryPredicate[] filter) {
        GridCacheEntryEx e = new GridDhtDetachedCacheEntry(cctx, key, 0, val, null, 0) {
            @Nullable @Override public CacheObject peekVisibleValue() {
                return rawGet();
            }
        };

        for (CacheEntryPredicate p0 : filter) {
            if (p0 != null && !p0.apply(e))
                return false;
        }

        return true;
    }

    /**
     * Post lock processing for put or remove.
     *
     * @param cacheCtx Context.
     * @param keys Keys.
     * @param ret Return value.
     * @param rmv {@code True} if remove.
     * @param retval Flag to return value or not.
     * @param read {@code True} if read.
     * @param accessTtl TTL for read operation.
     * @param filter Filter to check entries.
     * @throws IgniteCheckedException If error.
     * @param computeInvoke If {@code true} computes return value for invoke operation.
     */
    @SuppressWarnings("unchecked")
    protected final void postLockWrite(
        GridCacheContext cacheCtx,
        Iterable<KeyCacheObject> keys,
        GridCacheReturn ret,
        boolean rmv,
        boolean retval,
        boolean read,
        long accessTtl,
        CacheEntryPredicate[] filter,
        boolean computeInvoke
    ) throws IgniteCheckedException {
        for (KeyCacheObject k : keys) {
            IgniteTxEntry txEntry = entry(cacheCtx.txKey(k));

            if (txEntry == null)
                throw new IgniteCheckedException("Transaction entry is null (most likely collection of keys passed into cache " +
                    "operation was changed before operation completed) [missingKey=" + k + ", tx=" + this + ']');

            while (true) {
                GridCacheEntryEx cached = txEntry.cached();

                try {
                    assert cached.detached() || cached.lockedByThread(threadId) || isRollbackOnly() :
                        "Transaction lock is not acquired [entry=" + cached + ", tx=" + this +
                            ", nodeId=" + cctx.localNodeId() + ", threadId=" + threadId + ']';

                    if (log.isDebugEnabled())
                        log.debug("Post lock write entry: " + cached);

                    CacheObject v = txEntry.previousValue();
                    boolean hasPrevVal = txEntry.hasPreviousValue();

                    if (onePhaseCommit())
                        filter = txEntry.filters();

                    // If we have user-passed filter, we must read value into entry for peek().
                    if (!F.isEmptyOrNulls(filter) && !F.isAlwaysTrue(filter))
                        retval = true;

                    boolean invoke = txEntry.op() == TRANSFORM;

                    if (retval || invoke) {
                        if (!cacheCtx.isNear()) {
                            if (!hasPrevVal) {
                                boolean readThrough =
                                    (invoke || cacheCtx.loadPreviousValue()) && !txEntry.skipStore();

                                v = cached.innerGet(this,
                                    /*swap*/true,
                                    readThrough,
                                    /*failFast*/false,
                                    /*unmarshal*/true,
                                    /*metrics*/!invoke,
                                    /*event*/!invoke && !dht(),
                                    /*temporary*/false,
                                    CU.subjectId(this, cctx),
                                    null,
                                    resolveTaskName(),
                                    null);
                            }
                        }
                        else {
                            if (!hasPrevVal)
                                v = cached.rawGetOrUnmarshal(false);
                        }

                        if (txEntry.op() == TRANSFORM) {
                            if (computeInvoke) {
                                GridCacheVersion ver;

                                try {
                                    ver = cached.version();
                                }
                                catch (GridCacheEntryRemovedException e) {
                                    assert optimistic() : txEntry;

                                    if (log.isDebugEnabled())
                                        log.debug("Failed to get entry version: [msg=" + e.getMessage() + ']');

                                    ver = null;
                                }

                                addInvokeResult(txEntry, v, ret, ver);
                            }
                        }
                        else
                            ret.value(cacheCtx, v);
                    }

                    boolean pass = F.isEmpty(filter) || cacheCtx.isAll(cached, filter);

                    // For remove operation we return true only if we are removing s/t,
                    // i.e. cached value is not null.
                    ret.success(pass && (!retval ? !rmv || cached.hasValue() || v != null : !rmv || v != null));

                    if (onePhaseCommit())
                        txEntry.filtersPassed(pass);

                    boolean updateTtl = read;

                    if (pass) {
                        txEntry.markValid();

                        if (log.isDebugEnabled())
                            log.debug("Filter passed in post lock for key: " + k);
                    }
                    else {
                        // Revert operation to previous. (if no - NOOP, so entry will be unlocked).
                        txEntry.setAndMarkValid(txEntry.previousOperation(), cacheCtx.toCacheObject(ret.value()));
                        txEntry.filters(CU.empty0());
                        txEntry.filtersSet(false);

                        updateTtl = !cacheCtx.putIfAbsentFilter(filter);
                    }

                    if (updateTtl) {
                        if (!read) {
                            ExpiryPolicy expiryPlc = cacheCtx.expiryForTxEntry(txEntry);

                            if (expiryPlc != null)
                                txEntry.ttl(CU.toTtl(expiryPlc.getExpiryForAccess()));
                        }
                        else
                            txEntry.ttl(accessTtl);
                    }

                    break; // While.
                }
                // If entry cached within transaction got removed before lock.
                catch (GridCacheEntryRemovedException ignore) {
                    if (log.isDebugEnabled())
                        log.debug("Got removed entry in putAllAsync method (will retry): " + cached);

                    txEntry.cached(entryEx(cached.context(), txEntry.txKey()));
                }
            }
        }
    }

    /**
     * @param txEntry Entry.
     * @param cacheVal Value.
     * @param ret Return value to update.
     * @param ver Entry version.
     */
    private void addInvokeResult(IgniteTxEntry txEntry, CacheObject cacheVal, GridCacheReturn ret,
        GridCacheVersion ver) {
        GridCacheContext ctx = txEntry.context();

        Object key0 = null;
        Object val0 = null;

        try {
            Object res = null;

            for (T2<EntryProcessor<Object, Object, Object>, Object[]> t : txEntry.entryProcessors()) {
                CacheInvokeEntry<Object, Object> invokeEntry =
                    new CacheInvokeEntry(txEntry.context(), txEntry.key(), key0, cacheVal, val0, ver);

                EntryProcessor<Object, Object, ?> entryProcessor = t.get1();

                res = entryProcessor.process(invokeEntry, t.get2());

                val0 = invokeEntry.value();

                key0 = invokeEntry.key();
            }

            if (res != null)
                ret.addEntryProcessResult(ctx, txEntry.key(), key0, res, null);
        }
        catch (Exception e) {
            ret.addEntryProcessResult(ctx, txEntry.key(), key0, null, e);
        }
    }

    /**
     * @param cacheCtx Cache context.
     * @throws IgniteCheckedException If updates are not allowed.
     */
    private void checkUpdatesAllowed(GridCacheContext cacheCtx) throws IgniteCheckedException {
        if (!cacheCtx.updatesAllowed()) {
            throw new IgniteTxRollbackCheckedException(new CacheException(
                "Updates are not allowed for transactional cache: " + cacheCtx.name() + ". Configure " +
                "persistence store on client or use remote closure execution to start transactions " +
                "from server nodes."));
        }
    }

    /**
     * @param cacheCtx Cache context.
     * @param retval Return value flag.
     * @throws IgniteCheckedException If failed.
     */
    private void beforePut(GridCacheContext cacheCtx, boolean retval) throws IgniteCheckedException {
        checkUpdatesAllowed(cacheCtx);

        cacheCtx.checkSecurity(SecurityPermission.CACHE_PUT);

        if (retval)
            needReturnValue(true);

        checkValid();

        init();
    }

    /**
     * Internal method for single update operation.
     *
     * @param cacheCtx Cache context.
     * @param key Key.
     * @param val Value.
     * @param entryProcessor Entry processor.
     * @param invokeArgs Optional arguments for EntryProcessor.
     * @param retval Return value flag.
     * @param filter Filter.
     * @return Operation future.
     */
    private <K, V> IgniteInternalFuture putAsync0(
        final GridCacheContext cacheCtx,
        K key,
        @Nullable V val,
        @Nullable EntryProcessor entryProcessor,
        @Nullable final Object[] invokeArgs,
        final boolean retval,
        @Nullable final CacheEntryPredicate[] filter
    ) {
        assert key != null;

        try {
            beforePut(cacheCtx, retval);

            final GridCacheReturn ret = new GridCacheReturn(localResult(), false);

            CacheOperationContext opCtx = cacheCtx.operationContextPerCall();

            KeyCacheObject cacheKey = cacheCtx.toCacheKeyObject(key);

            final IgniteInternalFuture<Void> loadFut = enlistWrite(
                cacheCtx,
                cacheKey,
                val,
                opCtx != null ? opCtx.expiry() : null,
                entryProcessor,
                invokeArgs,
                retval,
                /*lockOnly*/false,
                filter,
                ret,
                opCtx != null && opCtx.skipStore(),
                /*singleRmv*/false);

            if (pessimistic()) {
                assert loadFut == null || loadFut.isDone() : loadFut;

                final Collection<KeyCacheObject> enlisted = Collections.singleton(cacheKey);

                if (log.isDebugEnabled())
                    log.debug("Before acquiring transaction lock for put on key: " + enlisted);

                IgniteInternalFuture<Boolean> fut = cacheCtx.cache().txLockAsync(enlisted,
                    lockTimeout(),
                    this,
                    false,
                    retval,
                    isolation,
                    isInvalidate(),
                    -1L);

                PLC1<GridCacheReturn> plc1 = new PLC1<GridCacheReturn>(ret) {
                    @Override public GridCacheReturn postLock(GridCacheReturn ret)
                        throws IgniteCheckedException
                    {
                        if (log.isDebugEnabled())
                            log.debug("Acquired transaction lock for put on keys: " + enlisted);

                        postLockWrite(cacheCtx,
                            enlisted,
                            ret,
                            /*remove*/false,
                            retval,
                            /*read*/false,
                            -1L,
                            filter,
                            /*computeInvoke*/true);

                        return ret;
                    }
                };

                if (fut.isDone()) {
                    try {
                        return nonInterruptable(plc1.apply(fut.get(), null));
                    }
                    catch (GridClosureException e) {
                        return new GridFinishedFuture<>(e.unwrap());
                    }
                    catch (IgniteCheckedException e) {
                        try {
                            return nonInterruptable(plc1.apply(false, e));
                        }
                        catch (Exception e1) {
                            return new GridFinishedFuture<>(e1);
                        }
                    }
                }
                else {
                    return nonInterruptable(new GridEmbeddedFuture<>(
                        fut,
                        plc1
                    ));
                }
            }
            else
                return optimisticPutFuture(loadFut, ret);
        }
        catch (IgniteCheckedException e) {
            return new GridFinishedFuture(e);
        }
        catch (RuntimeException e) {
            onException();

            throw e;
        }
    }

    /**
     * Internal method for all put and transform operations. Only one of {@code map}, {@code transformMap}
     * maps must be non-null.
     *
     * @param cacheCtx Context.
     * @param map Key-value map to store.
     * @param invokeMap Invoke map.
     * @param invokeArgs Optional arguments for EntryProcessor.
     * @param drMap DR map.
     * @param retval Key-transform value map to store.
     * @param filter Filter.
     * @return Operation future.
     */
    @SuppressWarnings("unchecked")
    private <K, V> IgniteInternalFuture putAllAsync0(
        final GridCacheContext cacheCtx,
        @Nullable Map<? extends K, ? extends V> map,
        @Nullable Map<? extends K, ? extends EntryProcessor<K, V, Object>> invokeMap,
        @Nullable final Object[] invokeArgs,
        @Nullable final Map<KeyCacheObject, GridCacheDrInfo> drMap,
        final boolean retval,
        @Nullable final CacheEntryPredicate[] filter
    ) {
        assert filter == null || invokeMap == null;

        try {
            beforePut(cacheCtx, retval);
        }
        catch (IgniteCheckedException e) {
            return new GridFinishedFuture(e);
        }

        // Cached entry may be passed only from entry wrapper.
        final Map<?, ?> map0;
        final Map<?, EntryProcessor<K, V, Object>> invokeMap0;

        if (drMap != null) {
            assert map == null;

            map0 = F.viewReadOnly(drMap, new IgniteClosure<GridCacheDrInfo, Object>() {
                @Override public Object apply(GridCacheDrInfo val) {
                    return val.value();
                }
            });

            invokeMap0 = null;
        }
        else {
            map0 = map;
            invokeMap0 = (Map<K, EntryProcessor<K, V, Object>>)invokeMap;
        }

        if (log.isDebugEnabled())
            log.debug("Called putAllAsync(...) [tx=" + this + ", map=" + map0 + ", retval=" + retval + "]");

        assert map0 != null || invokeMap0 != null;

        final GridCacheReturn ret = new GridCacheReturn(localResult(), false);

        if (F.isEmpty(map0) && F.isEmpty(invokeMap0)) {
            if (implicit())
                try {
                    commit();
                }
                catch (IgniteCheckedException e) {
                    return new GridFinishedFuture<>(e);
                }

            return new GridFinishedFuture<>(ret.success(true));
        }

        try {
            Set<?> keySet = map0 != null ? map0.keySet() : invokeMap0.keySet();

<<<<<<< HEAD
            Collection<KeyCacheObject> enlisted = new ArrayList<>(keySet.size());
=======
            final Collection<KeyCacheObject> enlisted = new ArrayList<>();
>>>>>>> 3ff71fd7

            CacheOperationContext opCtx = cacheCtx.operationContextPerCall();

            final IgniteInternalFuture<Void> loadFut = enlistWrite(
                cacheCtx,
                keySet,
                opCtx != null ? opCtx.expiry() : null,
                map0,
                invokeMap0,
                invokeArgs,
                retval,
                false,
                filter,
                ret,
                enlisted,
                drMap,
                null,
                opCtx != null && opCtx.skipStore(),
                false);

            if (pessimistic()) {
                assert loadFut == null || loadFut.isDone() : loadFut;

                if (log.isDebugEnabled())
                    log.debug("Before acquiring transaction lock for put on keys: " + enlisted);

                IgniteInternalFuture<Boolean> fut = cacheCtx.cache().txLockAsync(enlisted,
                    lockTimeout(),
                    this,
                    false,
                    retval,
                    isolation,
                    isInvalidate(),
                    -1L);

                PLC1<GridCacheReturn> plc1 = new PLC1<GridCacheReturn>(ret) {
                    @Override public GridCacheReturn postLock(GridCacheReturn ret)
                        throws IgniteCheckedException
                    {
                        if (log.isDebugEnabled())
                            log.debug("Acquired transaction lock for put on keys: " + enlisted);

                        postLockWrite(cacheCtx,
                            enlisted,
                            ret,
                            /*remove*/false,
                            retval,
                            /*read*/false,
                            -1L,
                            filter,
                            /*computeInvoke*/true);

                        return ret;
                    }
                };

                if (fut.isDone()) {
                    try {
                        return nonInterruptable(plc1.apply(fut.get(), null));
                    }
                    catch (GridClosureException e) {
                        return new GridFinishedFuture<>(e.unwrap());
                    }
                    catch (IgniteCheckedException e) {
                        try {
                            return nonInterruptable(plc1.apply(false, e));
                        }
                        catch (Exception e1) {
                            return new GridFinishedFuture<>(e1);
                        }
                    }
                }
                else {
                    return nonInterruptable(new GridEmbeddedFuture<>(
                        fut,
                        plc1
                    ));
                }
            }
            else
                return optimisticPutFuture(loadFut, ret);
        }
        catch (RuntimeException e) {
            onException();

            throw e;
        }
    }

    /**
     * @param loadFut Missing keys load future.
     * @param ret Future result.
     * @return Future.
     */
    private IgniteInternalFuture optimisticPutFuture(IgniteInternalFuture<Void> loadFut, final GridCacheReturn ret) {
        if (implicit()) {
            // Should never load missing values for implicit transaction as values will be returned
            // with prepare response, if required.
            assert loadFut.isDone();

            try {
                loadFut.get();
            }
            catch (IgniteCheckedException e) {
                return new GridFinishedFuture<>(e);
            }

            return nonInterruptable(commitAsync().chain(
                new CX1<IgniteInternalFuture<IgniteInternalTx>, GridCacheReturn>() {
                    @Override public GridCacheReturn applyx(IgniteInternalFuture<IgniteInternalTx> txFut)
                        throws IgniteCheckedException {
                        try {
                            txFut.get();

                            return implicitRes;
                        }
                        catch (IgniteCheckedException | RuntimeException e) {
                            rollbackAsync();

                            throw e;
                        }
                    }
                }
            ));
        }
        else {
            return nonInterruptable(loadFut.chain(new CX1<IgniteInternalFuture<Void>, GridCacheReturn>() {
                @Override public GridCacheReturn applyx(IgniteInternalFuture<Void> f) throws IgniteCheckedException {
                    f.get();

                    return ret;
                }
            }));
        }
    }

    /**
     *
     */
    private void onException() {
        for (IgniteTxEntry txEntry : allEntries()) {
            GridCacheEntryEx cached0 = txEntry.cached();

            if (cached0 != null)
                txEntry.context().evicts().touch(cached0, topologyVersion());
        }
    }

    /** {@inheritDoc} */
    @Override public <K, V> IgniteInternalFuture<GridCacheReturn> removeAllAsync(
        GridCacheContext cacheCtx,
        Collection<? extends K> keys,
        boolean retval,
        CacheEntryPredicate[] filter,
        boolean singleRmv
    ) {
        return removeAllAsync0(cacheCtx, keys, null, retval, filter, singleRmv);
    }

    /**
     * @param cacheCtx Cache context.
     * @param keys Keys to remove.
     * @param drMap DR map.
     * @param retval Flag indicating whether a value should be returned.
     * @param filter Filter.
     * @param singleRmv {@code True} for single key remove operation ({@link Cache#remove(Object)}.
     * @return Future for asynchronous remove.
     */
    @SuppressWarnings("unchecked")
    private <K, V> IgniteInternalFuture<GridCacheReturn> removeAllAsync0(
        final GridCacheContext cacheCtx,
        @Nullable final Collection<? extends K> keys,
        @Nullable Map<KeyCacheObject, GridCacheVersion> drMap,
        final boolean retval,
        @Nullable final CacheEntryPredicate[] filter,
        boolean singleRmv) {
        try {
            checkUpdatesAllowed(cacheCtx);
        }
        catch (IgniteCheckedException e) {
            return new GridFinishedFuture(e);
        }

        cacheCtx.checkSecurity(SecurityPermission.CACHE_REMOVE);

        if (retval)
            needReturnValue(true);

        final Collection<?> keys0;

        if (drMap != null) {
            assert keys == null;

            keys0 = drMap.keySet();
        }
        else
            keys0 = keys;

        assert keys0 != null;

        if (log.isDebugEnabled()) {
            log.debug("Called removeAllAsync(...) [tx=" + this + ", keys=" + keys0 + ", implicit=" + implicit +
                ", retval=" + retval + "]");
        }

        try {
            checkValid();
        }
        catch (IgniteCheckedException e) {
            return new GridFinishedFuture<>(e);
        }

        final GridCacheReturn ret = new GridCacheReturn(localResult(), false);

        if (F.isEmpty(keys0)) {
            if (implicit()) {
                try {
                    commit();
                }
                catch (IgniteCheckedException e) {
                    return new GridFinishedFuture<>(e);
                }
            }

            return new GridFinishedFuture<>(ret.success(true));
        }

        init();

        final Collection<KeyCacheObject> enlisted = new ArrayList<>();

        CacheOperationContext opCtx = cacheCtx.operationContextPerCall();

        ExpiryPolicy plc;

        if (!F.isEmpty(filter))
            plc = opCtx != null ? opCtx.expiry() : null;
        else
            plc = null;

        final IgniteInternalFuture<Void> loadFut = enlistWrite(
            cacheCtx,
            keys0,
            plc,
            /** lookup map */null,
            /** invoke map */null,
            /** invoke arguments */null,
            retval,
            /** lock only */false,
            filter,
            ret,
            enlisted,
            null,
            drMap,
            opCtx != null && opCtx.skipStore(),
            singleRmv
        );

        if (log.isDebugEnabled())
            log.debug("Remove keys: " + enlisted);

        // Acquire locks only after having added operation to the write set.
        // Otherwise, during rollback we will not know whether locks need
        // to be rolled back.
        if (pessimistic()) {
            assert loadFut.isDone() : loadFut;

            if (log.isDebugEnabled())
                log.debug("Before acquiring transaction lock for remove on keys: " + enlisted);

            IgniteInternalFuture<Boolean> fut = cacheCtx.cache().txLockAsync(enlisted,
                lockTimeout(),
                this,
                false,
                retval,
                isolation,
                isInvalidate(),
                -1L);

            PLC1<GridCacheReturn> plc1 = new PLC1<GridCacheReturn>(ret) {
                @Override protected GridCacheReturn postLock(GridCacheReturn ret)
                    throws IgniteCheckedException
                {
                    if (log.isDebugEnabled())
                        log.debug("Acquired transaction lock for remove on keys: " + enlisted);

                    postLockWrite(cacheCtx,
                        enlisted,
                        ret,
                            /*remove*/true,
                        retval,
                            /*read*/false,
                        -1L,
                        filter,
                            /*computeInvoke*/false);

                    return ret;
                }
            };

            if (fut.isDone()) {
                try {
                    return nonInterruptable(plc1.apply(fut.get(), null));
                }
                catch (GridClosureException e) {
                    return new GridFinishedFuture<>(e.unwrap());
                }
                catch (IgniteCheckedException e) {
                    try {
                        return nonInterruptable(plc1.apply(false, e));
                    }
                    catch (Exception e1) {
                        return new GridFinishedFuture<>(e1);
                    }
                }
            }
            else
                return nonInterruptable(new GridEmbeddedFuture<>(
                    fut,
                    plc1
                ));
        }
        else {
            if (implicit()) {
                // Should never load missing values for implicit transaction as values will be returned
                // with prepare response, if required.
                assert loadFut.isDone();

                return nonInterruptable(commitAsync().chain(new CX1<IgniteInternalFuture<IgniteInternalTx>, GridCacheReturn>() {
                    @Override public GridCacheReturn applyx(IgniteInternalFuture<IgniteInternalTx> txFut)
                        throws IgniteCheckedException {
                        try {
                            txFut.get();

                            return implicitRes;
                        }
                        catch (IgniteCheckedException | RuntimeException e) {
                            rollbackAsync();

                            throw e;
                        }
                    }
                }));
            }
            else {
                return nonInterruptable(loadFut.chain(new CX1<IgniteInternalFuture<Void>, GridCacheReturn>() {
                    @Override public GridCacheReturn applyx(IgniteInternalFuture<Void> f)
                        throws IgniteCheckedException {
                        f.get();

                        return ret;
                    }
                }));
            }
        }
    }

    /**
     * @param fut Future.
     * @return Future ignoring interrupts on {@code get()}.
     */
    private <T> IgniteInternalFuture<T> nonInterruptable(IgniteInternalFuture<T> fut) {
        // Safety.
        if (fut instanceof GridFutureAdapter)
            ((GridFutureAdapter)fut).ignoreInterrupts(true);

        return fut;
    }

    /**
     * Checks if portable values should be deserialized.
     *
     * @param cacheCtx Cache context.
     * @return {@code True} if portables should be deserialized, {@code false} otherwise.
     */
    private boolean deserializePortables(GridCacheContext cacheCtx) {
        CacheOperationContext opCtx = cacheCtx.operationContextPerCall();

        return opCtx == null || !opCtx.isKeepPortable();
    }

    /**
     * Initializes read map.
     *
     * @return {@code True} if transaction was successfully  started.
     */
    public boolean init() {
<<<<<<< HEAD
        if (txMap == null) {
            txMap = new LinkedHashMap<>(U.capacity(txSize > 0 ? txSize : 16));
=======
        return !txState.init(txSize) || cctx.tm().onStarted(this);
>>>>>>> 3ff71fd7

    }

    /**
     * Adds cache to the list of active caches in transaction.
     *
     * @param cacheCtx Cache context to add.
     * @throws IgniteCheckedException If caches already enlisted in this transaction are not compatible with given
     *      cache (e.g. they have different stores).
     */
<<<<<<< HEAD
    protected void addActiveCache(GridCacheContext cacheCtx) throws IgniteCheckedException {
        int cacheId = cacheCtx.cacheId();

        // Check if we can enlist new cache to transaction.
        if (!activeCacheIds.contains(cacheId)) {
            String err = cctx.verifyTxCompatibility(this, activeCacheIds, cacheCtx);

            if (err != null) {
                StringBuilder cacheNames = new StringBuilder();

                int idx = 0;

                for (int i = 0; i < activeCacheIds.size(); i++) {
                    int activeCacheId = (int)activeCacheIds.get(i);

                    cacheNames.append(cctx.cacheContext(activeCacheId).name());

                    if (idx++ < activeCacheIds.size() - 1)
                        cacheNames.append(", ");
                }

                throw new IgniteCheckedException("Failed to enlist new cache to existing transaction (" +
                    err +
                    ") [activeCaches=[" + cacheNames + "]" +
                    ", cacheName=" + cacheCtx.name() +
                    ", cacheSystem=" + cacheCtx.systemTx() +
                    ", txSystem=" + system() + ']');
            }
            else
                activeCacheIds.add(cacheId);

            if (activeCacheIds.size() == 1)
                depEnabled = cacheCtx.deploymentEnabled();
        }
=======
    protected final void addActiveCache(GridCacheContext cacheCtx) throws IgniteCheckedException {
        txState.addActiveCache(cacheCtx, this);
>>>>>>> 3ff71fd7
    }

    /**
     * Checks transaction expiration.
     *
     * @throws IgniteCheckedException If transaction check failed.
     */
    protected void checkValid() throws IgniteCheckedException {
        if (isRollbackOnly()) {
            if (timedOut())
                throw new IgniteTxTimeoutCheckedException("Cache transaction timed out: " + this);

            TransactionState state = state();

            if (state == ROLLING_BACK || state == ROLLED_BACK)
                throw new IgniteTxRollbackCheckedException("Cache transaction is marked as rollback-only " +
                    "(will be rolled back automatically): " + this);

            if (state == UNKNOWN)
                throw new IgniteTxHeuristicCheckedException("Cache transaction is in unknown state " +
                    "(remote transactions will be invalidated): " + this);

            throw new IgniteCheckedException("Cache transaction marked as rollback-only: " + this);
        }

        if (remainingTime() == 0 && setRollbackOnly())
            throw new IgniteTxTimeoutCheckedException("Cache transaction timed out " +
                "(was rolled back automatically): " + this);
    }

    /** {@inheritDoc} */
    @Override public Collection<GridCacheVersion> alternateVersions() {
        return Collections.emptyList();
    }

    /**
     * @param op Cache operation.
     * @param val Value.
     * @param expiryPlc Explicitly specified expiry policy.
     * @param invokeArgs Optional arguments for EntryProcessor.
     * @param entryProcessor Entry processor.
     * @param entry Cache entry.
     * @param filter Filter.
     * @param filtersSet {@code True} if filter should be marked as set.
     * @param drTtl DR TTL (if any).
     * @param drExpireTime DR expire time (if any).
     * @param drVer DR version.
     * @param skipStore Skip store flag.
     * @return Transaction entry.
     */
    protected final IgniteTxEntry addEntry(GridCacheOperation op,
        @Nullable CacheObject val,
        @Nullable EntryProcessor entryProcessor,
        Object[] invokeArgs,
        GridCacheEntryEx entry,
        @Nullable ExpiryPolicy expiryPlc,
        CacheEntryPredicate[] filter,
        boolean filtersSet,
        long drTtl,
        long drExpireTime,
        @Nullable GridCacheVersion drVer,
        boolean skipStore) {
        assert invokeArgs == null || op == TRANSFORM;

        IgniteTxKey key = entry.txKey();

        checkInternal(key);

        TransactionState state = state();

        assert state == TransactionState.ACTIVE || timedOut() :
            "Invalid tx state for adding entry [op=" + op + ", val=" + val + ", entry=" + entry + ", filter=" +
                Arrays.toString(filter) + ", txCtx=" + cctx.tm().txContextVersion() + ", tx=" + this + ']';

        IgniteTxEntry old = entry(key);

        // Keep old filter if already have one (empty filter is always overridden).
        if (!filtersSet || !F.isEmptyOrNulls(filter)) {
            // Replace filter if previous filter failed.
            if (old != null && old.filtersSet())
                filter = old.filters();
        }

        IgniteTxEntry txEntry;

        if (old != null) {
            if (entryProcessor != null) {
                assert val == null;
                assert op == TRANSFORM;

                // Will change the op.
                old.addEntryProcessor(entryProcessor, invokeArgs);
            }
            else {
                assert old.op() != TRANSFORM;

                old.op(op);
                old.value(val, op == CREATE || op == UPDATE || op == DELETE, op == READ);
            }

            // Keep old ttl value.
            old.cached(entry);
            old.filters(filter);

            // Update ttl if specified.
            if (drTtl >= 0L) {
                assert drExpireTime >= 0L;

                entryTtlDr(key, drTtl, drExpireTime);
            }
            else
                entryExpiry(key, expiryPlc);

            txEntry = old;

            if (log.isDebugEnabled())
                log.debug("Updated transaction entry: " + txEntry);
        }
        else {
            boolean hasDrTtl = drTtl >= 0;

            txEntry = new IgniteTxEntry(entry.context(),
                this,
                op,
                val,
                entryProcessor,
                invokeArgs,
                hasDrTtl ? drTtl : -1L,
                entry,
                filter,
                drVer,
                skipStore);

            txEntry.conflictExpireTime(drExpireTime);

            if (!hasDrTtl)
                txEntry.expiry(expiryPlc);

            txState.addEntry(txEntry);

            if (log.isDebugEnabled())
                log.debug("Created transaction entry: " + txEntry);
        }

        txEntry.filtersSet(filtersSet);

        while (true) {
            try {
                updateExplicitVersion(txEntry, entry);

                return txEntry;
            }
            catch (GridCacheEntryRemovedException ignore) {
                if (log.isDebugEnabled())
                    log.debug("Got removed entry in transaction newEntry method (will retry): " + entry);

                entry = entryEx(entry.context(), txEntry.txKey(), topologyVersion());

                txEntry.cached(entry);
            }
        }
    }

    /**
     * Updates explicit version for tx entry based on current entry lock owner.
     *
     * @param txEntry Tx entry to update.
     * @param entry Entry.
     * @throws GridCacheEntryRemovedException If entry was concurrently removed.
     */
    protected void updateExplicitVersion(IgniteTxEntry txEntry, GridCacheEntryEx entry)
        throws GridCacheEntryRemovedException {
        if (!entry.context().isDht()) {
            // All put operations must wait for async locks to complete,
            // so it is safe to get acquired locks.
            GridCacheMvccCandidate explicitCand = entry.localOwner();

            if (explicitCand != null) {
                GridCacheVersion explicitVer = explicitCand.version();

                boolean locCand = false;

                if (explicitCand.nearLocal() || explicitCand.local())
                    locCand = cctx.localNodeId().equals(explicitCand.nodeId());
                else if (explicitCand.dhtLocal())
                    locCand = cctx.localNodeId().equals(explicitCand.otherNodeId());

                if (!explicitVer.equals(xidVer) && explicitCand.threadId() == threadId && !explicitCand.tx() && locCand) {
                    txEntry.explicitVersion(explicitVer);

                    if (explicitVer.isLess(minVer))
                        minVer = explicitVer;
                }
            }
        }
    }

    /** {@inheritDoc} */
    @Override public String toString() {
        return GridToStringBuilder.toString(IgniteTxLocalAdapter.class, this, "super", super.toString(),
            "size", allEntries().size());
    }

    /**
     * @param key Key.
     * @param expiryPlc Expiry policy.
     */
    void entryExpiry(IgniteTxKey key, @Nullable ExpiryPolicy expiryPlc) {
        assert key != null;

        IgniteTxEntry e = entry(key);

        if (e != null) {
            e.expiry(expiryPlc);
            e.conflictExpireTime(CU.EXPIRE_TIME_CALCULATE);
        }
    }

    /**
     * @param key Key.
     * @param ttl TTL.
     * @param expireTime Expire time.
     * @return {@code true} if tx entry exists for this key, {@code false} otherwise.
     */
    boolean entryTtlDr(IgniteTxKey key, long ttl, long expireTime) {
        assert key != null;
        assert ttl >= 0;

        IgniteTxEntry e = entry(key);

        if (e != null) {
            e.ttl(ttl);

            e.conflictExpireTime(expireTime);

            e.expiry(null);
        }

        return e != null;
    }

    /**
     * @param key Key.
     * @return Tx entry time to live.
     */
    public long entryTtl(IgniteTxKey key) {
        assert key != null;

        IgniteTxEntry e = entry(key);

        return e != null ? e.ttl() : 0;
    }

    /**
     * @param key Key.
     * @return Tx entry expire time.
     */
    public long entryExpireTime(IgniteTxKey key) {
        assert key != null;

        IgniteTxEntry e = entry(key);

        if (e != null) {
            long ttl = e.ttl();

            assert ttl != -1;

            if (ttl > 0) {
                long expireTime = U.currentTimeMillis() + ttl;

                if (expireTime > 0)
                    return expireTime;
            }
        }

        return 0;
    }

    /**
     * @param stores Store managers.
     * @return If {@code isWriteToStoreFromDht} value same for all stores.
     */
    private boolean isWriteToStoreFromDhtValid(Collection<CacheStoreManager> stores) {
        if (stores != null && !stores.isEmpty()) {
            boolean exp = F.first(stores).isWriteToStoreFromDht();

            for (CacheStoreManager store : stores) {
                if (store.isWriteToStoreFromDht() != exp)
                    return false;
            }
        }

        return true;
    }

    /**
     * Post-lock closure alias.
     *
     * @param <T> Return type.
     */
    protected abstract class PLC1<T> extends PostLockClosure1<T> {
        /** */
        private static final long serialVersionUID = 0L;

        /**
         * @param arg Argument.
         */
        protected PLC1(T arg) {
            super(arg);
        }

        /**
         * @param arg Argument.
         * @param commit Commit flag.
         */
        protected PLC1(T arg, boolean commit) {
            super(arg, commit);
        }
    }

    /**
     * Post-lock closure alias.
     *
     * @param <T> Return type.
     */
    protected abstract class PLC2<T> extends PostLockClosure2<T> {
        /** */
        private static final long serialVersionUID = 0L;

        // No-op.
    }

    /**
     * Post-lock closure alias.
     *
     * @param <T> Return type.
     */
    protected abstract class PMC<T> extends PostMissClosure<T> {
        /** */
        private static final long serialVersionUID = 0L;

        // No-op.
    }

    /**
     * Post-lock closure.
     *
     * @param <T> Return type.
     */
    protected abstract class PostLockClosure1<T> implements IgniteBiClosure<Boolean, Exception, IgniteInternalFuture<T>> {
        /** */
        private static final long serialVersionUID = 0L;

        /** Closure argument. */
        private T arg;

        /** Commit flag. */
        private boolean commit;

        /**
         * Creates a Post-Lock closure that will pass the argument given to the {@code postLock} method.
         *
         * @param arg Argument for {@code postLock}.
         */
        protected PostLockClosure1(T arg) {
            this(arg, true);
        }

        /**
         * Creates a Post-Lock closure that will pass the argument given to the {@code postLock} method.
         *
         * @param arg Argument for {@code postLock}.
         * @param commit Flag indicating whether commit should be done after postLock.
         */
        protected PostLockClosure1(T arg, boolean commit) {
            this.arg = arg;
            this.commit = commit;
        }

        /** {@inheritDoc} */
        @Override public final IgniteInternalFuture<T> apply(Boolean locked, @Nullable final Exception e) {
            if (e != null) {
                setRollbackOnly();

                if (commit && commitAfterLock())
                    return rollbackAsync().chain(new C1<IgniteInternalFuture<IgniteInternalTx>, T>() {
                        @Override public T apply(IgniteInternalFuture<IgniteInternalTx> f) {
                            throw new GridClosureException(e);
                        }
                    });

                throw new GridClosureException(e);
            }

            if (!locked) {
                setRollbackOnly();

                final GridClosureException ex = new GridClosureException(new IgniteTxTimeoutCheckedException("Failed to " +
                    "acquire lock within provided timeout for transaction [timeout=" + timeout() +
                    ", tx=" + this + ']'));

                if (commit && commitAfterLock())
                    return rollbackAsync().chain(new C1<IgniteInternalFuture<IgniteInternalTx>, T>() {
                        @Override public T apply(IgniteInternalFuture<IgniteInternalTx> f) {
                            throw ex;
                        }
                    });

                throw ex;
            }

            boolean rollback = true;

            try {
                final T r = postLock(arg);

                // Commit implicit transactions.
                if (commit && commitAfterLock()) {
                    rollback = false;

                    return commitAsync().chain(new CX1<IgniteInternalFuture<IgniteInternalTx>, T>() {
                        @Override public T applyx(IgniteInternalFuture<IgniteInternalTx> f) throws IgniteCheckedException {
                            f.get();

                            return r;
                        }
                    });
                }

                rollback = false;

                return new GridFinishedFuture<>(r);
            }
            catch (final IgniteCheckedException ex) {
                if (commit && commitAfterLock())
                    return rollbackAsync().chain(new C1<IgniteInternalFuture<IgniteInternalTx>, T>() {
                        @Override public T apply(IgniteInternalFuture<IgniteInternalTx> f) {
                            throw new GridClosureException(ex);
                        }
                    });

                throw new GridClosureException(ex);
            }
            finally {
                if (rollback)
                    setRollbackOnly();
            }
        }

        /**
         * Post lock callback.
         *
         * @param val Argument.
         * @return Future return value.
         * @throws IgniteCheckedException If operation failed.
         */
        protected abstract T postLock(T val) throws IgniteCheckedException;
    }

    /**
     * Post-lock closure.
     *
     * @param <T> Return type.
     */
    protected abstract class PostLockClosure2<T> implements IgniteBiClosure<Boolean, Exception, IgniteInternalFuture<T>> {
        /** */
        private static final long serialVersionUID = 0L;

        /** {@inheritDoc} */
        @Override public final IgniteInternalFuture<T> apply(Boolean locked, @Nullable Exception e) {
            boolean rollback = true;

            try {
                if (e != null)
                    throw new GridClosureException(e);

                if (!locked)
                    throw new GridClosureException(new IgniteTxTimeoutCheckedException("Failed to acquire lock " +
                        "within provided timeout for transaction [timeout=" + timeout() +
                        ", tx=" + IgniteTxLocalAdapter.this + ']'));

                IgniteInternalFuture<T> fut = postLock();

                rollback = false;

                return fut;
            }
            catch (IgniteCheckedException ex) {
                throw new GridClosureException(ex);
            }
            finally {
                if (rollback)
                    setRollbackOnly();
            }
        }

        /**
         * Post lock callback.
         *
         * @return Future return value.
         * @throws IgniteCheckedException If operation failed.
         */
        protected abstract IgniteInternalFuture<T> postLock() throws IgniteCheckedException;
    }

    /**
     * Post-lock closure.
     *
     * @param <T> Return type.
     */
    protected abstract class PostMissClosure<T> implements IgniteBiClosure<T, Exception, IgniteInternalFuture<T>> {
        /** */
        private static final long serialVersionUID = 0L;

        /** {@inheritDoc} */
        @Override public final IgniteInternalFuture<T> apply(T t, Exception e) {
            boolean rollback = true;

            try {
                if (e != null)
                    throw new GridClosureException(e);

                IgniteInternalFuture<T> fut = postMiss(t);

                rollback = false;

                return fut;
            }
            catch (IgniteCheckedException ex) {
                throw new GridClosureException(ex);
            }
            finally {
                if (rollback)
                    setRollbackOnly();
            }
        }

        /**
         * Post lock callback.
         *
         * @param t Post-miss parameter.
         * @return Future return value.
         * @throws IgniteCheckedException If operation failed.
         */
        protected abstract IgniteInternalFuture<T> postMiss(T t) throws IgniteCheckedException;
    }

    /**
     * Post-lock closure.
     *
     * @param <T> Return type.
     */
    protected abstract class FinishClosure<T> implements IgniteBiClosure<T, Exception, T> {
        /** */
        private static final long serialVersionUID = 0L;

        /** {@inheritDoc} */
        @Override public final T apply(T t, @Nullable Exception e) {
            boolean rollback = true;

            try {
                if (e != null)
                    throw new GridClosureException(e);

                t = finish(t);

                // Commit implicit transactions.
                if (implicit())
                    commit();

                rollback = false;

                return t;
            }
            catch (IgniteCheckedException ex) {
                throw new GridClosureException(ex);
            }
            finally {
                if (rollback)
                    setRollbackOnly();
            }
        }

        /**
         * @param t Argument.
         * @return Result.
         * @throws IgniteCheckedException If failed.
         */
        abstract T finish(T t) throws IgniteCheckedException;
    }
}<|MERGE_RESOLUTION|>--- conflicted
+++ resolved
@@ -67,11 +67,7 @@
 import org.apache.ignite.internal.transactions.IgniteTxRollbackCheckedException;
 import org.apache.ignite.internal.transactions.IgniteTxTimeoutCheckedException;
 import org.apache.ignite.internal.util.GridLeanMap;
-<<<<<<< HEAD
-import org.apache.ignite.internal.util.GridLeanSet;
 import org.apache.ignite.internal.util.GridLongList;
-=======
->>>>>>> 3ff71fd7
 import org.apache.ignite.internal.util.future.GridEmbeddedFuture;
 import org.apache.ignite.internal.util.future.GridFinishedFuture;
 import org.apache.ignite.internal.util.future.GridFutureAdapter;
@@ -79,7 +75,6 @@
 import org.apache.ignite.internal.util.lang.GridInClosure3;
 import org.apache.ignite.internal.util.lang.GridTuple;
 import org.apache.ignite.internal.util.tostring.GridToStringBuilder;
-import org.apache.ignite.internal.util.tostring.GridToStringExclude;
 import org.apache.ignite.internal.util.tostring.GridToStringInclude;
 import org.apache.ignite.internal.util.typedef.C1;
 import org.apache.ignite.internal.util.typedef.C2;
@@ -147,12 +142,6 @@
     /** Commit error. */
     protected AtomicReference<Throwable> commitErr = new AtomicReference<>();
 
-<<<<<<< HEAD
-    /** Active cache IDs. */
-    protected GridLongList activeCacheIds = new GridLongList();
-
-=======
->>>>>>> 3ff71fd7
     /** Need return value. */
     protected boolean needRetVal;
 
@@ -272,17 +261,7 @@
     @Override public boolean onOwnerChanged(GridCacheEntryEx entry, GridCacheMvccCandidate owner) {
         assert false;
 
-<<<<<<< HEAD
-    /**
-     * Gets collection of active cache IDs for this transaction.
-     *
-     * @return Collection of active cache IDs.
-     */
-    @Override public GridLongList activeCacheIds() {
-        return activeCacheIds;
-=======
         return false;
->>>>>>> 3ff71fd7
     }
 
     /** {@inheritDoc} */
@@ -3084,11 +3063,7 @@
         try {
             Set<?> keySet = map0 != null ? map0.keySet() : invokeMap0.keySet();
 
-<<<<<<< HEAD
-            Collection<KeyCacheObject> enlisted = new ArrayList<>(keySet.size());
-=======
-            final Collection<KeyCacheObject> enlisted = new ArrayList<>();
->>>>>>> 3ff71fd7
+            final Collection<KeyCacheObject> enlisted = new ArrayList<>(keySet.size());
 
             CacheOperationContext opCtx = cacheCtx.operationContextPerCall();
 
@@ -3476,13 +3451,7 @@
      * @return {@code True} if transaction was successfully  started.
      */
     public boolean init() {
-<<<<<<< HEAD
-        if (txMap == null) {
-            txMap = new LinkedHashMap<>(U.capacity(txSize > 0 ? txSize : 16));
-=======
         return !txState.init(txSize) || cctx.tm().onStarted(this);
->>>>>>> 3ff71fd7
-
     }
 
     /**
@@ -3492,45 +3461,8 @@
      * @throws IgniteCheckedException If caches already enlisted in this transaction are not compatible with given
      *      cache (e.g. they have different stores).
      */
-<<<<<<< HEAD
-    protected void addActiveCache(GridCacheContext cacheCtx) throws IgniteCheckedException {
-        int cacheId = cacheCtx.cacheId();
-
-        // Check if we can enlist new cache to transaction.
-        if (!activeCacheIds.contains(cacheId)) {
-            String err = cctx.verifyTxCompatibility(this, activeCacheIds, cacheCtx);
-
-            if (err != null) {
-                StringBuilder cacheNames = new StringBuilder();
-
-                int idx = 0;
-
-                for (int i = 0; i < activeCacheIds.size(); i++) {
-                    int activeCacheId = (int)activeCacheIds.get(i);
-
-                    cacheNames.append(cctx.cacheContext(activeCacheId).name());
-
-                    if (idx++ < activeCacheIds.size() - 1)
-                        cacheNames.append(", ");
-                }
-
-                throw new IgniteCheckedException("Failed to enlist new cache to existing transaction (" +
-                    err +
-                    ") [activeCaches=[" + cacheNames + "]" +
-                    ", cacheName=" + cacheCtx.name() +
-                    ", cacheSystem=" + cacheCtx.systemTx() +
-                    ", txSystem=" + system() + ']');
-            }
-            else
-                activeCacheIds.add(cacheId);
-
-            if (activeCacheIds.size() == 1)
-                depEnabled = cacheCtx.deploymentEnabled();
-        }
-=======
     protected final void addActiveCache(GridCacheContext cacheCtx) throws IgniteCheckedException {
         txState.addActiveCache(cacheCtx, this);
->>>>>>> 3ff71fd7
     }
 
     /**
