--- conflicted
+++ resolved
@@ -187,13 +187,12 @@
     }
 
     /** {@inheritDoc} */
-<<<<<<< HEAD
-    @Override protected IgniteInternalFuture<Boolean> addReader(long msgId, GridDhtCacheEntry<K, V> cached,
-        IgniteTxEntry<K, V> entry, AffinityTopologyVersion topVer) {
-=======
-    @Override protected IgniteInternalFuture<Boolean> addReader(long msgId, GridDhtCacheEntry cached,
-        IgniteTxEntry entry, long topVer) {
->>>>>>> 6c4282a1
+    @Override protected IgniteInternalFuture<Boolean> addReader(
+        long msgId, 
+        GridDhtCacheEntry cached,
+        IgniteTxEntry entry,
+        AffinityTopologyVersion topVer
+    ) {
         // We are in near transaction, do not add local node as reader.
         return null;
     }
@@ -1149,11 +1148,11 @@
     }
 
     /** {@inheritDoc} */
-<<<<<<< HEAD
-    @Override protected GridCacheEntryEx<K, V> entryEx(GridCacheContext<K, V> cacheCtx, IgniteTxKey<K> key, AffinityTopologyVersion topVer) {
-=======
-    @Override protected GridCacheEntryEx entryEx(GridCacheContext cacheCtx, IgniteTxKey key, long topVer) {
->>>>>>> 6c4282a1
+    @Override protected GridCacheEntryEx entryEx(
+        GridCacheContext cacheCtx, 
+        IgniteTxKey key, 
+        AffinityTopologyVersion topVer
+    ) {
         if (cacheCtx.isColocated()) {
             IgniteTxEntry txEntry = entry(key);
 
