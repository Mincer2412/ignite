--- conflicted
+++ resolved
@@ -1712,19 +1712,10 @@
      * @return Update sequence.
      */
     @SuppressWarnings({"MismatchedQueryAndUpdateOfCollection"})
-<<<<<<< HEAD
-    private void updateLocal(int p, UUID nodeId, GridDhtPartitionState state, long updateSeq) {
-        assert nodeId.equals(cctx.nodeId());
-
-        // In case if node joins, get topology at the time of joining node.
-        ClusterNode oldest = CU.oldestAliveCacheServerNode(cctx.shared(), topVer);
-        boolean client = cctx.kernalContext().clientNode();
-=======
     private long updateLocal(int p, GridDhtPartitionState state, long updateSeq) {
         ClusterNode oldest = currentCoordinator();
->>>>>>> 88a7eda4
-
-        assert oldest != null || client : "oldest=" + oldest + " client=" + client;
+
+        assert oldest != null || cctx.kernalContext().clientNode();
 
         // If this node became the oldest node.
         if (cctx.localNode().equals(oldest)) {
