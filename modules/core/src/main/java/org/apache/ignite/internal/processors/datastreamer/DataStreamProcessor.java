/*
 * Licensed to the Apache Software Foundation (ASF) under one or more
 * contributor license agreements.  See the NOTICE file distributed with
 * this work for additional information regarding copyright ownership.
 * The ASF licenses this file to You under the Apache License, Version 2.0
 * (the "License"); you may not use this file except in compliance with
 * the License.  You may obtain a copy of the License at
 *
 *      http://www.apache.org/licenses/LICENSE-2.0
 *
 * Unless required by applicable law or agreed to in writing, software
 * distributed under the License is distributed on an "AS IS" BASIS,
 * WITHOUT WARRANTIES OR CONDITIONS OF ANY KIND, either express or implied.
 * See the License for the specific language governing permissions and
 * limitations under the License.
 */

package org.apache.ignite.internal.processors.datastreamer;

import org.apache.ignite.IgniteCheckedException;
import org.apache.ignite.cluster.ClusterNode;
import org.apache.ignite.internal.GridKernalContext;
import org.apache.ignite.internal.IgniteInternalFuture;
import org.apache.ignite.internal.IgniteInterruptedCheckedException;
import org.apache.ignite.internal.managers.communication.GridIoManager;
import org.apache.ignite.internal.managers.communication.GridMessageListener;
import org.apache.ignite.internal.managers.deployment.GridDeployment;
import org.apache.ignite.internal.processors.GridProcessorAdapter;
import org.apache.ignite.internal.processors.affinity.AffinityTopologyVersion;
import org.apache.ignite.internal.processors.cache.GridCacheAdapter;
import org.apache.ignite.internal.processors.cache.GridCacheContext;
import org.apache.ignite.internal.processors.cache.distributed.dht.GridDhtTopologyFuture;
import org.apache.ignite.internal.util.GridConcurrentHashSet;
import org.apache.ignite.internal.util.GridSpinBusyLock;
import org.apache.ignite.internal.util.future.GridFutureAdapter;
import org.apache.ignite.internal.util.typedef.CI1;
import org.apache.ignite.internal.util.typedef.X;
import org.apache.ignite.internal.util.typedef.internal.U;
import org.apache.ignite.internal.util.worker.GridWorker;
import org.apache.ignite.lang.IgniteClosure;
import org.apache.ignite.lang.IgniteFuture;
import org.apache.ignite.lang.IgniteInClosure;
import org.apache.ignite.marshaller.Marshaller;
import org.apache.ignite.stream.StreamReceiver;
import org.apache.ignite.thread.IgniteThread;
import org.jetbrains.annotations.Nullable;

import java.util.Collection;
import java.util.UUID;
import java.util.concurrent.DelayQueue;

import static org.apache.ignite.internal.GridTopic.TOPIC_DATASTREAM;
import static org.apache.ignite.internal.managers.communication.GridIoPolicy.DATA_STREAMER_POOL;

/**
 * Data stream processor.
 */
public class DataStreamProcessor<K, V> extends GridProcessorAdapter {
    /** Loaders map (access is not supposed to be highly concurrent). */
    private Collection<DataStreamerImpl> ldrs = new GridConcurrentHashSet<>();

    /** Busy lock. */
    private final GridSpinBusyLock busyLock = new GridSpinBusyLock();

    /** Flushing thread. */
    private Thread flusher;

    /** */
    private final DelayQueue<DataStreamerImpl<K, V>> flushQ = new DelayQueue<>();

    /** Marshaller. */
    private final Marshaller marsh;

    /** */
    private byte[] marshErrBytes;

    /**
     * @param ctx Kernal context.
     */
    public DataStreamProcessor(GridKernalContext ctx) {
        super(ctx);

        if (!ctx.clientNode()) {
            ctx.io().addMessageListener(TOPIC_DATASTREAM, new GridMessageListener() {
                @Override public void onMessage(UUID nodeId, Object msg) {
                    assert msg instanceof DataStreamerRequest;

                    processRequest(nodeId, (DataStreamerRequest)msg);
                }
            });
        }

        marsh = ctx.config().getMarshaller();
    }

    /** {@inheritDoc} */
    @Override public void start(boolean activeOnStart) throws IgniteCheckedException {
        if (ctx.config().isDaemon())
            return;

        marshErrBytes = U.marshal(marsh, new IgniteCheckedException("Failed to marshal response error, " +
            "see node log for details."));

        flusher = new IgniteThread(new GridWorker(ctx.igniteInstanceName(), "grid-data-loader-flusher", log) {
            @Override protected void body() throws InterruptedException {
                while (!isCancelled()) {
                    DataStreamerImpl<K, V> ldr = flushQ.take();

                    if (!busyLock.enterBusy())
                        return;

                    try {
                        if (ldr.isClosed())
                            continue;

                        ldr.tryFlush();

                        flushQ.offer(ldr);
                    }
                    finally {
                        busyLock.leaveBusy();
                    }
                }
            }
        });

        flusher.start();

        if (log.isDebugEnabled())
            log.debug("Started data streamer processor.");
    }

    /** {@inheritDoc} */
    @Override public void onKernalStop(boolean cancel) {
        if (ctx.config().isDaemon())
            return;

        if (!ctx.clientNode())
            ctx.io().removeMessageListener(TOPIC_DATASTREAM);

        busyLock.block();

        U.interrupt(flusher);
        U.join(flusher, log);

        for (DataStreamerImpl<?, ?> ldr : ldrs) {
            if (log.isDebugEnabled())
                log.debug("Closing active data streamer on grid stop [ldr=" + ldr + ", cancel=" + cancel + ']');

            try {
                ldr.closeEx(cancel);
            }
            catch (IgniteInterruptedCheckedException e) {
                U.warn(log, "Interrupted while waiting for completion of the data streamer: " + ldr, e);
            }
            catch (IgniteCheckedException e) {
                U.error(log, "Failed to close data streamer: " + ldr, e);
            }
        }

        if (log.isDebugEnabled())
            log.debug("Stopped data streamer processor.");
    }

    /** {@inheritDoc} */
    @Override public void onDisconnected(IgniteFuture<?> reconnectFut) throws IgniteCheckedException {
        for (DataStreamerImpl<?, ?> ldr : ldrs)
            ldr.onDisconnected(reconnectFut);
    }

    /**
     * @param cacheName Cache name ({@code null} for default cache).
     * @return Data loader.
     */
    public DataStreamerImpl<K, V> dataStreamer(@Nullable String cacheName) {
        if (!busyLock.enterBusy())
            throw new IllegalStateException("Failed to create data streamer (grid is stopping).");

        try {
            final DataStreamerImpl<K, V> ldr = new DataStreamerImpl<>(ctx, cacheName, flushQ);

            ldrs.add(ldr);

            ldr.internalFuture().listen(new CI1<IgniteInternalFuture<?>>() {
                @Override public void apply(IgniteInternalFuture<?> f) {
                    boolean b = ldrs.remove(ldr);

                    assert b : "Loader has not been added to set: " + ldr;

                    if (log.isDebugEnabled())
                        log.debug("Loader has been completed: " + ldr);
                }
            });

            return ldr;
        }
        finally {
            busyLock.leaveBusy();
        }
    }

    /**
     * @param nodeId Sender ID.
     * @param req Request.
     */
    private void processRequest(final UUID nodeId, final DataStreamerRequest req) {
        if (!busyLock.enterBusy()) {
            if (log.isDebugEnabled())
                log.debug("Ignoring data load request (node is stopping): " + req);

            return;
        }

        try {
            if (log.isDebugEnabled())
                log.debug("Processing data load request: " + req);

            AffinityTopologyVersion locAffVer = ctx.cache().context().exchange().readyAffinityVersion();
            AffinityTopologyVersion rmtAffVer = req.topologyVersion();

            if (locAffVer.compareTo(rmtAffVer) < 0) {
                if (log.isDebugEnabled())
                    log.debug("Received request has higher affinity topology version [request=" + req +
                        ", locTopVer=" + locAffVer + ", rmtTopVer=" + rmtAffVer + ']');

                IgniteInternalFuture<?> fut = ctx.cache().context().exchange().affinityReadyFuture(rmtAffVer);

                if (fut != null && !fut.isDone()) {
                    final byte plc = threadIoPolicy();

                    fut.listen(new CI1<IgniteInternalFuture<?>>() {
                        @Override public void apply(IgniteInternalFuture<?> t) {
                            ctx.closure().runLocalSafe(new Runnable() {
                                @Override public void run() {
                                    processRequest(nodeId, req);
                                }
                            }, plc);
                        }
                    });

                    return;
                }
            }

            Object topic;

            try {
                topic = U.unmarshal(marsh, req.responseTopicBytes(), U.resolveClassLoader(null, ctx.config()));
            }
            catch (IgniteCheckedException e) {
                U.error(log, "Failed to unmarshal topic from request: " + req, e);

                return;
            }

            ClassLoader clsLdr;

            if (req.forceLocalDeployment())
                clsLdr = U.gridClassLoader();
            else {
                GridDeployment dep = ctx.deploy().getGlobalDeployment(
                    req.deploymentMode(),
                    req.sampleClassName(),
                    req.sampleClassName(),
                    req.userVersion(),
                    nodeId,
                    req.classLoaderId(),
                    req.participants(),
                    null);

                if (dep == null) {
                    sendResponse(nodeId,
                        topic,
                        req.requestId(),
                        new IgniteCheckedException("Failed to get deployment for request [sndId=" + nodeId +
                            ", req=" + req + ']'),
                        false);

                    return;
                }

                clsLdr = dep.classLoader();
            }

            StreamReceiver<K, V> updater;

            try {
                updater = U.unmarshal(marsh, req.updaterBytes(), U.resolveClassLoader(clsLdr, ctx.config()));

                if (updater != null)
                    ctx.resource().injectGeneric(updater);
            }
            catch (IgniteCheckedException e) {
                U.error(log, "Failed to unmarshal message [nodeId=" + nodeId + ", req=" + req + ']', e);

                sendResponse(nodeId, topic, req.requestId(), e, false);

                return;
            }

            localUpdate(nodeId, req, updater, topic);
        }
        finally {
            busyLock.leaveBusy();
        }
    }

    /**
     * @param nodeId Node id.
     * @param req Request.
     * @param updater Updater.
     * @param topic Topic.
     */
    private void localUpdate(final UUID nodeId,
        final DataStreamerRequest req,
        final StreamReceiver<K, V> updater,
        final Object topic) {
        final boolean allowOverwrite = !(updater instanceof DataStreamerImpl.IsolatedUpdater);

        try {
            GridCacheAdapter cache = ctx.cache().internalCache(req.cacheName());

            if (cache == null)
                throw new IgniteCheckedException("Cache not created or already destroyed.");

            GridCacheContext cctx = cache.context();

            DataStreamerUpdateJob job = null;

            GridFutureAdapter waitFut = null;

            if (!allowOverwrite)
                cctx.topology().readLock();

            GridDhtTopologyFuture topWaitFut = null;

            try {
                GridDhtTopologyFuture fut = cctx.topologyVersionFuture();

                AffinityTopologyVersion topVer = fut.topologyVersion();

                if (!allowOverwrite && !topVer.equals(req.topologyVersion())) {
                    Exception err = new IgniteCheckedException(
                        "DataStreamer will retry data transfer at stable topology " +
                            "[reqTop=" + req.topologyVersion() + ", topVer=" + topVer + ", node=remote]");

                    sendResponse(nodeId, topic, req.requestId(), err, req.forceLocalDeployment());
                }
                else if (allowOverwrite || fut.isDone()) {
                    job = new DataStreamerUpdateJob(ctx,
                        log,
                        req.cacheName(),
                        req.entries(),
                        req.ignoreDeploymentOwnership(),
                        req.skipStore(),
                        req.keepBinary(),
                        updater);

                    waitFut = allowOverwrite ? null : cctx.mvcc().addDataStreamerFuture(topVer);
                }
                else
                    topWaitFut = fut;
            }
            finally {
                if (!allowOverwrite)
                    cctx.topology().readUnlock();
            }

            if (topWaitFut != null) {
                // Need call 'listen' after topology read lock is released.
                topWaitFut.listen(new IgniteInClosure<IgniteInternalFuture<AffinityTopologyVersion>>() {
                    @Override public void apply(IgniteInternalFuture<AffinityTopologyVersion> e) {
                        localUpdate(nodeId, req, updater, topic);
                    }
                });

                return;
            }

            if (job != null) {
                try {
                    job.call();

                    sendResponse(nodeId, topic, req.requestId(), null, req.forceLocalDeployment());
                }
                finally {
                    if (waitFut != null)
                        waitFut.onDone();
                }
            }
        }
        catch (Throwable e) {
            sendResponse(nodeId, topic, req.requestId(), e, req.forceLocalDeployment());

            if (e instanceof Error)
                throw (Error)e;
        }
    }

    /**
     * @param nodeId Node ID.
     * @param resTopic Response topic.
     * @param reqId Request ID.
     * @param err Error.
     * @param forceLocDep Force local deployment.
     */
    private void sendResponse(UUID nodeId, Object resTopic, long reqId, @Nullable Throwable err,
        boolean forceLocDep) {
        byte[] errBytes;

        try {
            errBytes = err != null ? U.marshal(marsh, err) : null;
        }
        catch (Exception e) {
            U.error(log, "Failed to marshal error [err=" + err + ", marshErr=" + e + ']', e);

            errBytes = marshErrBytes;
        }

        DataStreamerResponse res = new DataStreamerResponse(reqId, errBytes, forceLocDep);

        try {
<<<<<<< HEAD
            ctx.io().send(nodeId, resTopic, res, threadIoPolicy());
=======
            ctx.io().sendToCustomTopic(nodeId, resTopic, res, threadIoPolicy());
>>>>>>> 48e78a99
        }
        catch (IgniteCheckedException e) {
            if (ctx.discovery().alive(nodeId))
                U.error(log, "Failed to respond to node [nodeId=" + nodeId + ", res=" + res + ']', e);
            else if (log.isDebugEnabled())
                log.debug("Node has left the grid: " + nodeId);
        }
    }

    /**
     * Get IO policy.
     *
     * @return IO policy.
     */
    private static byte threadIoPolicy() {
        Byte plc = GridIoManager.currentPolicy();

        if (plc == null)
            plc = DATA_STREAMER_POOL;

        return plc;
    }

    /**
     * Get IO policy for particular node with provided resolver.
     *
     * @param rslvr Resolver.
     * @param node Node.
     * @return IO policy.
     */
    public static byte ioPolicy(@Nullable IgniteClosure<ClusterNode, Byte> rslvr, ClusterNode node) {
        assert node != null;

        Byte res = null;

        if (rslvr != null)
            res = rslvr.apply(node);

        if (res == null)
            res = DATA_STREAMER_POOL;

        return res;
    }

    /** {@inheritDoc} */
    @Override public void printMemoryStats() {
        X.println(">>>");
        X.println(">>> Data streamer processor memory stats [igniteInstanceName=" + ctx.igniteInstanceName() + ']');
        X.println(">>>   ldrsSize: " + ldrs.size());
    }
}<|MERGE_RESOLUTION|>--- conflicted
+++ resolved
@@ -420,11 +420,7 @@
         DataStreamerResponse res = new DataStreamerResponse(reqId, errBytes, forceLocDep);
 
         try {
-<<<<<<< HEAD
-            ctx.io().send(nodeId, resTopic, res, threadIoPolicy());
-=======
             ctx.io().sendToCustomTopic(nodeId, resTopic, res, threadIoPolicy());
->>>>>>> 48e78a99
         }
         catch (IgniteCheckedException e) {
             if (ctx.discovery().alive(nodeId))
