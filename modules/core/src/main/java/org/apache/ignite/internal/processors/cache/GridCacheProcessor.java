--- conflicted
+++ resolved
@@ -1336,21 +1336,11 @@
 
         U.startLifecycleAware(lifecycleAwares(cfg, cfgStore));
 
-<<<<<<< HEAD
         boolean nearEnabled = GridCacheUtils.isNearEnabled(cfg);
 
         GridCacheAffinityManager affMgr = new GridCacheAffinityManager();
         GridCacheEventManager evtMgr = new GridCacheEventManager();
         CacheEvictionManager evictMgr = nearEnabled ? new GridCacheEvictionManager() : new CacheOfheapEvictionManager();
-=======
-        boolean affNode = CU.affinityNode(ctx.discovery().localNode(), cfg.getNodeFilter());
-
-        GridCacheAffinityManager affMgr = new GridCacheAffinityManager();
-        GridCacheEventManager evtMgr = new GridCacheEventManager();
-        GridCacheSwapManager swapMgr = new GridCacheSwapManager(
-            affNode && (cfg.getCacheMode() == LOCAL || !GridCacheUtils.isNearEnabled(cfg)));
-        GridCacheEvictionManager evictMgr = new GridCacheEvictionManager();
->>>>>>> 08606bd4
         GridCacheQueryManager qryMgr = queryManager(cfg);
         CacheContinuousQueryManager contQryMgr = new CacheContinuousQueryManager();
         CacheDataStructuresManager dataStructuresMgr = new CacheDataStructuresManager();
@@ -1362,6 +1352,8 @@
         IgniteCacheOffheapManager offheapMgr = pluginMgr.createComponent(IgniteCacheOffheapManager.class);
 
         storeMgr.initialize(cfgStore, sesHolders);
+
+        boolean affNode = CU.affinityNode(ctx.discovery().localNode(), cfg.getNodeFilter());
 
         GridCacheContext<?, ?> cacheCtx = new GridCacheContext(
             ctx,
@@ -1486,12 +1478,7 @@
              * 7. GridCacheTtlManager.
              * ===============================================
              */
-<<<<<<< HEAD
             evictMgr = new CacheOfheapEvictionManager();
-=======
-            swapMgr = new GridCacheSwapManager(affNode);
-            evictMgr = new GridCacheEvictionManager();
->>>>>>> 08606bd4
             evtMgr = new GridCacheEventManager();
             pluginMgr = new CachePluginManager(ctx, cfg);
             drMgr = pluginMgr.createComponent(GridCacheDrManager.class);
@@ -2372,46 +2359,6 @@
         if (checkThreadTx)
             checkEmptyTransactions();
 
-<<<<<<< HEAD
-        DynamicCacheDescriptor desc = registeredCaches.get(maskNull(cacheName));
-
-        DynamicCacheChangeRequest req = new DynamicCacheChangeRequest(UUID.randomUUID(), cacheName, ctx.localNodeId());
-
-        req.failIfExists(failIfExists);
-
-        if (ccfg != null) {
-            try {
-                cloneCheckSerializable(ccfg);
-            }
-            catch (IgniteCheckedException e) {
-                return new GridFinishedFuture<>(e);
-            }
-
-            if (desc != null) {
-                if (failIfExists) {
-                    return new GridFinishedFuture<>(new CacheExistsException("Failed to start cache " +
-                        "(a cache with the same name is already started): " + cacheName));
-                }
-                else {
-                    CacheConfiguration descCfg = desc.cacheConfiguration();
-
-                    // Check if we were asked to start a near cache.
-                    if (nearCfg != null) {
-                        if (CU.affinityNode(ctx.discovery().localNode(), descCfg.getNodeFilter())) {
-                            // If we are on a data node and near cache was enabled, return success, else - fail.
-                            if (descCfg.getNearConfiguration() != null)
-                                return new GridFinishedFuture<>();
-                            else
-                                return new GridFinishedFuture<>(new IgniteCheckedException("Failed to start near " +
-                                    "cache (local node is an affinity node for cache): " + cacheName));
-                        }
-                        else
-                            // If local node has near cache, return success.
-                            req.clientStartOnly(true);
-                    }
-                    else
-                        req.clientStartOnly(true);
-=======
         try {
             DynamicCacheChangeRequest req = prepareCacheChangeRequest(
                 ccfg,
@@ -2420,7 +2367,6 @@
                 cacheType,
                 failIfExists,
                 failIfNotStarted);
->>>>>>> 08606bd4
 
             if (req != null)
                 return F.first(initiateCacheChanges(F.asList(req), failIfExists));
@@ -2468,9 +2414,6 @@
 
         List<DynamicCacheChangeRequest> reqList = new ArrayList<>(ccfgList.size());
 
-<<<<<<< HEAD
-                    initialize(cfg, cacheObjCtx);
-=======
         try {
             for (CacheConfiguration ccfg : ccfgList) {
                 DynamicCacheChangeRequest req = prepareCacheChangeRequest(
@@ -2481,7 +2424,6 @@
                     failIfExists,
                     true
                 );
->>>>>>> 08606bd4
 
                 if (req != null)
                     reqList.add(req);
@@ -2491,16 +2433,11 @@
             return new GridFinishedFuture<>(e);
         }
 
-<<<<<<< HEAD
-        if (nearCfg != null)
-            req.nearCacheConfiguration(nearCfg);
-=======
         if (!reqList.isEmpty()) {
             GridCompoundFuture<?, ?> compoundFut = new GridCompoundFuture<>();
 
             for (DynamicCacheStartFuture fut : initiateCacheChanges(reqList, failIfExists))
                 compoundFut.add((IgniteInternalFuture)fut);
->>>>>>> 08606bd4
 
             compoundFut.markInitialized();
 
