--- conflicted
+++ resolved
@@ -38,12 +38,8 @@
  * <h2 class="header">Mandatory</h2>
  * This marshaller has no mandatory configuration parameters.
  * <h2 class="header">Java Example</h2>
-<<<<<<< HEAD
  * {@code JdkMarshaller} needs to be explicitly configured to override default <b>binary marshaller</b> -
  * see {@link IgniteBinary}.
-=======
- * {@code JdkMarshaller} needs to be explicitly configured to override default {@link OptimizedMarshaller}.
->>>>>>> ecadf6a0
  * <pre name="code" class="java">
  * JdkMarshaller marshaller = new JdkMarshaller();
  *
