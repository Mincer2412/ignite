/*
 * Licensed to the Apache Software Foundation (ASF) under one or more
 * contributor license agreements.  See the NOTICE file distributed with
 * this work for additional information regarding copyright ownership.
 * The ASF licenses this file to You under the Apache License, Version 2.0
 * (the "License"); you may not use this file except in compliance with
 * the License.  You may obtain a copy of the License at
 *
 *      http://www.apache.org/licenses/LICENSE-2.0
 *
 * Unless required by applicable law or agreed to in writing, software
 * distributed under the License is distributed on an "AS IS" BASIS,
 * WITHOUT WARRANTIES OR CONDITIONS OF ANY KIND, either express or implied.
 * See the License for the specific language governing permissions and
 * limitations under the License.
 */

package org.apache.ignite.internal.processors.cache.transactions;

import org.apache.ignite.*;
import org.apache.ignite.internal.processors.cache.*;
import org.apache.ignite.internal.processors.cache.distributed.*;
import org.apache.ignite.internal.processors.cache.version.*;
import org.apache.ignite.internal.util.lang.*;
import org.apache.ignite.internal.util.tostring.*;
import org.apache.ignite.internal.util.typedef.*;
import org.apache.ignite.internal.util.typedef.internal.*;
import org.apache.ignite.lang.*;
import org.apache.ignite.marshaller.optimized.*;
import org.jetbrains.annotations.*;

import javax.cache.*;
import javax.cache.expiry.*;
import javax.cache.processor.*;
import java.io.*;
import java.util.*;
import java.util.concurrent.atomic.*;

import static org.apache.ignite.internal.processors.cache.GridCacheOperation.*;

/**
 * Transaction entry. Note that it is essential that this class does not override
 * {@link #equals(Object)} method, as transaction entries should use referential
 * equality.
 */
public class IgniteTxEntry implements GridPeerDeployAware, Externalizable, OptimizedMarshallable {
    /** */
    private static final long serialVersionUID = 0L;

    /** */
    @SuppressWarnings({"NonConstantFieldWithUpperCaseName", "AbbreviationUsage", "UnusedDeclaration"})
    private static Object GG_CLASS_ID;

    /** Owning transaction. */
    @GridToStringExclude
    private IgniteInternalTx tx;

    /** Cache key. */
    @GridToStringInclude
    private KeyCacheObject key;

    /** Cache ID. */
    private int cacheId;

    /** Transient tx key. */
    private IgniteTxKey txKey;

    /** Cache value. */
    @GridToStringInclude
    private TxEntryValueHolder val = new TxEntryValueHolder();

    /** Visible value for peek. */
    @GridToStringInclude
    private TxEntryValueHolder prevVal = new TxEntryValueHolder();

    /** Filter bytes. */
    private byte[] filterBytes;

    /** Transform. */
    @GridToStringInclude
    private Collection<T2<EntryProcessor<Object, Object, Object>, Object[]>> entryProcessorsCol;

    /** Transform closure bytes. */
    @GridToStringExclude
    private byte[] transformClosBytes;

    /** Time to live. */
    private long ttl;

    /** DR expire time (explicit) */
    private long conflictExpireTime = CU.EXPIRE_TIME_CALCULATE;

    /** Conflict version. */
    private GridCacheVersion conflictVer;

    /** Explicit lock version if there is one. */
    @GridToStringInclude
    private GridCacheVersion explicitVer;

    /** DHT version. */
    private transient volatile GridCacheVersion dhtVer;

    /** Put filters. */
    @GridToStringInclude
    private IgnitePredicate<Cache.Entry<Object, Object>>[] filters;

    /** Flag indicating whether filters passed. Used for fast-commit transactions. */
    private boolean filtersPassed;

    /** Flag indicating that filter is set and can not be replaced. */
    private transient boolean filtersSet;

    /** Underlying cache entry. */
    private transient volatile GridCacheEntryEx entry;

    /** Cache registry. */
    private transient GridCacheContext<?, ?> ctx;

    /** Prepared flag to prevent multiple candidate add. */
    @SuppressWarnings({"TransientFieldNotInitialized"})
    private transient AtomicBoolean prepared = new AtomicBoolean();

    /** Lock flag for colocated cache. */
    private transient boolean locked;

    /** Assigned node ID (required only for partitioned cache). */
    private transient UUID nodeId;

    /** Flag if this node is a back up node. */
    private boolean locMapped;

    /** Group lock entry flag. */
    private boolean grpLock;

    /** Deployment enabled flag. */
    private boolean depEnabled;

    /** Expiry policy. */
    private ExpiryPolicy expiryPlc;

    /** Expiry policy transfer flag. */
    private boolean transferExpiryPlc;

    /**
     * Required by {@link Externalizable}
     */
    public IgniteTxEntry() {
        /* No-op. */
    }

    /**
     * This constructor is meant for remote transactions.
     *
     * @param ctx Cache registry.
     * @param tx Owning transaction.
     * @param op Operation.
     * @param val Value.
     * @param ttl Time to live.
     * @param conflictExpireTime DR expire time.
     * @param entry Cache entry.
     * @param conflictVer Data center replication version.
     */
    public IgniteTxEntry(GridCacheContext<?, ?> ctx,
        IgniteInternalTx tx,
        GridCacheOperation op,
        CacheObject val,
        long ttl,
        long conflictExpireTime,
        GridCacheEntryEx entry,
        @Nullable GridCacheVersion conflictVer) {
        assert ctx != null;
        assert tx != null;
        assert op != null;
        assert entry != null;

        this.ctx = ctx;
        this.tx = tx;
        this.val.value(op, val, false, false);
        this.entry = entry;
        this.ttl = ttl;
        this.conflictExpireTime = conflictExpireTime;
        this.conflictVer = conflictVer;

        key = entry.key();

        cacheId = entry.context().cacheId();

        depEnabled = ctx.gridDeploy().enabled();
    }

    /**
     * This constructor is meant for local transactions.
     *
     * @param ctx Cache registry.
     * @param tx Owning transaction.
     * @param op Operation.
     * @param val Value.
     * @param entryProcessor Entry processor.
     * @param invokeArgs Optional arguments for EntryProcessor.
     * @param ttl Time to live.
     * @param entry Cache entry.
     * @param filters Put filters.
     * @param conflictVer Data center replication version.
     */
    public IgniteTxEntry(GridCacheContext<?, ?> ctx,
        IgniteInternalTx tx,
        GridCacheOperation op,
        CacheObject val,
        EntryProcessor<Object, Object, Object> entryProcessor,
        Object[] invokeArgs,
        long ttl,
        GridCacheEntryEx entry,
        IgnitePredicate<Cache.Entry<Object, Object>>[] filters,
        GridCacheVersion conflictVer) {
        assert ctx != null;
        assert tx != null;
        assert op != null;
        assert entry != null;

        this.ctx = ctx;
        this.tx = tx;
        this.val.value(op, val, false, false);
        this.entry = entry;
        this.ttl = ttl;
        this.filters = filters;
        this.conflictVer = conflictVer;

        if (entryProcessor != null)
            addEntryProcessor(entryProcessor, invokeArgs);

        key = entry.key();

        cacheId = entry.context().cacheId();

        depEnabled = ctx.gridDeploy().enabled();
    }

    /**
     * @return Cache context for this tx entry.
     */
    public GridCacheContext<?, ?> context() {
        return ctx;
    }

    /**
     * @return Flag indicating if this entry is affinity mapped to the same node.
     */
    public boolean locallyMapped() {
        return locMapped;
    }

    /**
     * @param locMapped Flag indicating if this entry is affinity mapped to the same node.
     */
    public void locallyMapped(boolean locMapped) {
        this.locMapped = locMapped;
    }

    /**
     * @return {@code True} if this entry was added in group lock transaction and
     *      this is not a group lock entry.
     */
    public boolean groupLockEntry() {
        return grpLock;
    }

    /**
     * @param grpLock {@code True} if this entry was added in group lock transaction and
     *      this is not a group lock entry.
     */
    public void groupLockEntry(boolean grpLock) {
        this.grpLock = grpLock;
    }

    /**
     * @param ctx Context.
     * @return Clean copy of this entry.
     */
    public IgniteTxEntry cleanCopy(GridCacheContext<?, ?> ctx) {
        IgniteTxEntry cp = new IgniteTxEntry();

        cp.key = key;
        cp.cacheId = cacheId;
        cp.ctx = ctx;

        cp.val = new TxEntryValueHolder();

        cp.filters = filters;
        cp.val.value(val.op(), val.value(), val.hasWriteValue(), val.hasReadValue());
        cp.entryProcessorsCol = entryProcessorsCol;
        cp.ttl = ttl;
        cp.conflictExpireTime = conflictExpireTime;
        cp.explicitVer = explicitVer;
        cp.grpLock = grpLock;
        cp.depEnabled = depEnabled;
        cp.conflictVer = conflictVer;
        cp.expiryPlc = expiryPlc;

        return cp;
    }

    /**
     * @return Node ID.
     */
    public UUID nodeId() {
        return nodeId;
    }

    /**
     * @param nodeId Node ID.
     */
    public void nodeId(UUID nodeId) {
        this.nodeId = nodeId;
    }

    /**
     * @return DHT version.
     */
    public GridCacheVersion dhtVersion() {
        return dhtVer;
    }

    /**
     * @param dhtVer DHT version.
     */
    public void dhtVersion(GridCacheVersion dhtVer) {
        this.dhtVer = dhtVer;
    }

    /**
     * @return {@code True} if tx entry was marked as locked.
     */
    public boolean locked() {
        return locked;
    }

    /**
     * Marks tx entry as locked.
     */
    public void markLocked() {
        locked = true;
    }

    /**
     * @param val Value to set.
     */
    void setAndMarkValid(CacheObject val) {
        setAndMarkValid(op(), val, this.val.hasWriteValue(), this.val.hasReadValue());
    }

    /**
     * @param op Operation.
     * @param val Value to set.
     */
    void setAndMarkValid(GridCacheOperation op, CacheObject val) {
        setAndMarkValid(op, val, this.val.hasWriteValue(), this.val.hasReadValue());
    }

    /**
     * @param op Operation.
     * @param val Value to set.
     * @param hasReadVal Has read value flag.
     * @param hasWriteVal Has write value flag.
     */
    void setAndMarkValid(GridCacheOperation op, CacheObject val, boolean hasWriteVal, boolean hasReadVal) {
        this.val.value(op, val, hasWriteVal, hasReadVal);

        markValid();
    }

    /**
     * Marks this entry as value-has-bean-read. Effectively, makes values enlisted to transaction visible
     * to further peek operations.
     */
    void markValid() {
        prevVal.value(val.op(), val.value(), val.hasWriteValue(), val.hasReadValue());
    }

    /**
     * Marks entry as prepared.
     *
     * @return True if entry was marked prepared by this call.
     */
    boolean markPrepared() {
        return prepared.compareAndSet(false, true);
    }

    /**
     * @return Entry key.
     */
    public KeyCacheObject key() {
        return key;
    }

    /**
     * @return Cache ID.
     */
    public int cacheId() {
        return cacheId;
    }

    /**
     * @return Tx key.
     */
    public IgniteTxKey txKey() {
        if (txKey == null)
            txKey = new IgniteTxKey(key, cacheId);

        return txKey;
    }

    /**
     * @return Underlying cache entry.
     */
    public GridCacheEntryEx cached() {
        return entry;
    }

    /**
     * @param entry Cache entry.
     * @param keyBytes Key bytes, possibly {@code null}.
     */
    public void cached(GridCacheEntryEx entry, @Nullable byte[] keyBytes) {
        assert entry != null;

        assert entry.context() == ctx : "Invalid entry assigned to tx entry [txEntry=" + this +
            ", entry=" + entry + ", ctxNear=" + ctx.isNear() + ", ctxDht=" + ctx.isDht() + ']';

        this.entry = entry;
    }

    /**
     * @return Entry value.
     */
    @Nullable public CacheObject value() {
        return val.value();
    }

    /**
     * @return {@code True} if has value explicitly set.
     */
    public boolean hasValue() {
        return val.hasValue();
    }

    /**
     * @return {@code True} if has write value set.
     */
    public boolean hasWriteValue() {
        return val.hasWriteValue();
    }

    /**
     * @return {@code True} if has read value set.
     */
    public boolean hasReadValue() {
        return val.hasReadValue();
    }

    /**
     * @return Value visible for peek.
     */
    @Nullable public CacheObject previousValue() {
        return prevVal.value();
    }

    /**
     * @return {@code True} if has previous value explicitly set.
     */
    boolean hasPreviousValue() {
        return prevVal.hasValue();
    }

    /**
     * @return Previous operation to revert entry in case of filter failure.
     */
    @Nullable public GridCacheOperation previousOperation() {
        return prevVal.op();
    }

    /**
     * @return Time to live.
     */
    public long ttl() {
        return ttl;
    }

    /**
     * @param ttl Time to live.
     */
    public void ttl(long ttl) {
        this.ttl = ttl;
    }

    /**
     * @return Conflict expire time.
     */
    public long conflictExpireTime() {
        return conflictExpireTime;
    }

    /**
     * @param conflictExpireTime Conflict expire time.
     */
    public void conflictExpireTime(long conflictExpireTime) {
        this.conflictExpireTime = conflictExpireTime;
    }

    /**
     * @param val Entry value.
     * @param writeVal Write value flag.
     * @param readVal Read value flag.
     */
    public void value(@Nullable CacheObject val, boolean writeVal, boolean readVal) {
        this.val.value(this.val.op(), val, writeVal, readVal);
    }

    /**
     * Sets read value if this tx entry does not have write value yet.
     *
     * @param val Read value to set.
     */
    public void readValue(@Nullable CacheObject val) {
        this.val.value(this.val.op(), val, false, true);
    }

    /**
     * @param entryProcessor Entry processor.
     * @param invokeArgs Optional arguments for EntryProcessor.
     */
    public void addEntryProcessor(EntryProcessor<Object, Object, Object> entryProcessor, Object[] invokeArgs) {
        if (entryProcessorsCol == null)
            entryProcessorsCol = new LinkedList<>();

        entryProcessorsCol.add(new T2<>(entryProcessor, invokeArgs));

        // Must clear transform closure bytes since collection has changed.
        transformClosBytes = null;

        val.op(TRANSFORM);
    }

    /**
     * @return Collection of entry processors.
     */
    public Collection<T2<EntryProcessor<Object, Object, Object>, Object[]>> entryProcessors() {
        return entryProcessorsCol;
    }

    /**
     * @param cacheVal Value.
     * @return New value.
     */
    @SuppressWarnings("unchecked")
<<<<<<< HEAD
    public CacheObject applyEntryProcessors(Object val) {
        for (T2<EntryProcessor<Object, Object, Object>, Object[]> t : entryProcessors()) {
            try {
                CacheInvokeEntry<Object, Object> invokeEntry = new CacheInvokeEntry<>(ctx, key.value(ctx), val);
=======
    public CacheObject applyEntryProcessors(CacheObject cacheVal) {
        Object key = CU.value(this.key, ctx);
        Object val = CU.value(cacheVal, ctx);

        for (T2<EntryProcessor<Object, Object, Object>, Object[]> t : entryProcessors()) {
            try {
                CacheInvokeEntry<Object, Object> invokeEntry = new CacheInvokeEntry<>(ctx, key, val);
>>>>>>> fbc8ed32

                EntryProcessor processor = t.get1();

                processor.process(invokeEntry, t.get2());

                val = invokeEntry.getValue();
            }
            catch (Exception ignore) {
                // No-op.
            }
        }

        return ctx.toCacheObject(val);
// TODO IGNITE-51
//        if (ctx.portableEnabled())
//            val = (V)ctx.marshalToPortable(val);
//
//        return val;
<<<<<<< HEAD
=======
    }

    public <V> V applyEntryProcessors(V cacheVal) {
        Object val = cacheVal;
        Object key = CU.value(this.key, ctx);

        for (T2<EntryProcessor<Object, Object, Object>, Object[]> t : entryProcessors()) {
            try {
                CacheInvokeEntry<Object, Object> invokeEntry = new CacheInvokeEntry<>(ctx, key, val);

                EntryProcessor processor = t.get1();

                processor.process(invokeEntry, t.get2());

                val = invokeEntry.getValue();
            }
            catch (Exception ignore) {
                // No-op.
            }
        }

        return (V)val;
>>>>>>> fbc8ed32
    }

    /**
     * @param entryProcessorsCol Collection of entry processors.
     */
    public void entryProcessors(
        @Nullable Collection<T2<EntryProcessor<Object, Object, Object>, Object[]>> entryProcessorsCol) {
        this.entryProcessorsCol = entryProcessorsCol;

        // Must clear transform closure bytes since collection has changed.
        transformClosBytes = null;
    }

    /**
     * @return Cache operation.
     */
    public GridCacheOperation op() {
        return val.op();
    }

    /**
     * @param op Cache operation.
     */
    public void op(GridCacheOperation op) {
        val.op(op);
    }

    /**
     * @return {@code True} if read entry.
     */
    public boolean isRead() {
        return op() == READ;
    }

    /**
     * @param explicitVer Explicit version.
     */
    public void explicitVersion(GridCacheVersion explicitVer) {
        this.explicitVer = explicitVer;
    }

    /**
     * @return Explicit version.
     */
    public GridCacheVersion explicitVersion() {
        return explicitVer;
    }

    /**
     * @return Conflict version.
     */
    @Nullable public GridCacheVersion conflictVersion() {
        return conflictVer;
    }

    /**
     * @param conflictVer Conflict version.
     */
    public void conflictVersion(@Nullable GridCacheVersion conflictVer) {
        this.conflictVer = conflictVer;
    }

    /**
     * @return Put filters.
     */
    public IgnitePredicate<Cache.Entry<Object, Object>>[] filters() {
        return filters;
    }

    /**
     * @param filters Put filters.
     */
    public void filters(IgnitePredicate<Cache.Entry<Object, Object>>[] filters) {
        filterBytes = null;

        this.filters = filters;
    }

    /**
     * @return {@code True} if filters passed for fast-commit transactions.
     */
    public boolean filtersPassed() {
        return filtersPassed;
    }

    /**
     * @param filtersPassed {@code True} if filters passed for fast-commit transactions.
     */
    public void filtersPassed(boolean filtersPassed) {
        this.filtersPassed = filtersPassed;
    }

    /**
     * @return {@code True} if filters are set.
     */
    public boolean filtersSet() {
        return filtersSet;
    }

    /**
     * @param filtersSet {@code True} if filters are set and should not be replaced.
     */
    public void filtersSet(boolean filtersSet) {
        this.filtersSet = filtersSet;
    }

    /**
     * @param ctx Context.
     * @param transferExpiry {@code True} if expire policy should be marshalled.
     * @throws IgniteCheckedException If failed.
     */
    public void marshal(GridCacheSharedContext<?, ?> ctx, boolean transferExpiry) throws IgniteCheckedException {
        // Do not serialize filters if they are null.
        if (depEnabled) {
            if (transformClosBytes == null && entryProcessorsCol != null)
                transformClosBytes = CU.marshal(ctx, entryProcessorsCol);

            if (F.isEmptyOrNulls(filters))
                filterBytes = null;
            else if (filterBytes == null)
                filterBytes = CU.marshal(ctx, filters);
        }

        if (transferExpiry)
            transferExpiryPlc = expiryPlc != null && expiryPlc != this.ctx.expiry();

        val.marshal(ctx, context(), depEnabled);
    }

    /**
     * Unmarshalls entry.
     *
     * @param ctx Cache context.
     * @param near Near flag.
     * @param clsLdr Class loader.
     * @throws IgniteCheckedException If un-marshalling failed.
     */
    public void unmarshal(GridCacheSharedContext<?, ?> ctx, boolean near, ClassLoader clsLdr) throws IgniteCheckedException {
// TODO IGNITE-51.
//        if (this.ctx == null) {
//            GridCacheContext<?, ?> cacheCtx = ctx.cacheContext(cacheId);
//
//            if (cacheCtx.isNear() && !near)
//                cacheCtx = cacheCtx.near().dht().context();
//            else if (!cacheCtx.isNear() && near)
//                cacheCtx = cacheCtx.dht().near().context();
//
//            this.ctx = cacheCtx;
//        }
//
//        if (depEnabled) {
//            // Don't unmarshal more than once by checking key for null.
//            if (key == null)
//                key = ctx.marshaller().unmarshal(keyBytes, clsLdr);
//
//            // Unmarshal transform closure anyway if it exists.
//            if (transformClosBytes != null && entryProcessorsCol == null)
//                entryProcessorsCol = ctx.marshaller().unmarshal(transformClosBytes, clsLdr);
//
//            if (filters == null && filterBytes != null) {
//                filters = ctx.marshaller().unmarshal(filterBytes, clsLdr);
//
//                if (filters == null)
//                    filters = CU.empty();
//            }
//        }
//
//        val.unmarshal(this.ctx, clsLdr, depEnabled);
    }

    /**
     * @param expiryPlc Expiry policy.
     */
    public void expiry(@Nullable ExpiryPolicy expiryPlc) {
        this.expiryPlc = expiryPlc;
    }

    /**
     * @return Expiry policy.
     */
    @Nullable public ExpiryPolicy expiry() {
        return expiryPlc;
    }

    /** {@inheritDoc} */
    @Override public void writeExternal(ObjectOutput out) throws IOException {
// TODO IGNITE-51.
//        out.writeBoolean(depEnabled);
//
//        if (depEnabled) {
//            U.writeByteArray(out, keyBytes);
//            U.writeByteArray(out, transformClosBytes);
//            U.writeByteArray(out, filterBytes);
//        }
//        else {
//            out.writeObject(key);
//            U.writeCollection(out, entryProcessorsCol);
//            U.writeArray(out, filters);
//        }
//
//        out.writeInt(cacheId);
//
//        val.writeTo(out);
//
//        out.writeLong(ttl);
//        out.writeLong(conflictExpireTime);
//
//        CU.writeVersion(out, explicitVer);
//        out.writeBoolean(grpLock);
//        CU.writeVersion(out, conflictVer);
//
//        out.writeObject(transferExpiryPlc ? new IgniteExternalizableExpiryPolicy(expiryPlc) : null);
    }

    /** {@inheritDoc} */
    @SuppressWarnings({"unchecked"})
    @Override public void readExternal(ObjectInput in) throws IOException, ClassNotFoundException {
// TODO IGNITE-51.
//        depEnabled = in.readBoolean();
//
//        if (depEnabled) {
//            keyBytes = U.readByteArray(in);
//            transformClosBytes = U.readByteArray(in);
//            filterBytes = U.readByteArray(in);
//        }
//        else {
//            key = (K)in.readObject();
//            entryProcessorsCol = U.readCollection(in);
//            filters = GridCacheUtils.readEntryFilterArray(in);
//        }
//
//        cacheId = in.readInt();
//
//        val.readFrom(in);
//
//        ttl = in.readLong();
//        conflictExpireTime = in.readLong();
//
//        explicitVer = CU.readVersion(in);
//        grpLock = in.readBoolean();
//        conflictVer = CU.readVersion(in);
//
//        expiryPlc = (ExpiryPolicy)in.readObject();
    }

    /** {@inheritDoc} */
    @Override public Object ggClassId() {
        return GG_CLASS_ID;
    }

    /** {@inheritDoc} */
    @Override public Class<?> deployClass() {
        ClassLoader clsLdr = getClass().getClassLoader();

        CacheObject val = value();

        // First of all check classes that may be loaded by class loader other than application one.
        return key != null && !clsLdr.equals(key.getClass().getClassLoader()) ?
            key.getClass() : val != null ? val.getClass() : getClass();
    }

    /** {@inheritDoc} */
    @Override public ClassLoader classLoader() {
        return deployClass().getClassLoader();
    }

    /** {@inheritDoc} */
    @Override public String toString() {
        return GridToStringBuilder.toString(IgniteTxEntry.class, this, "xidVer", tx == null ? "null" : tx.xidVersion());
    }

    /**
     * Auxiliary class to hold value, value-has-been-set flag, value update operation, value bytes.
     */
    private static class TxEntryValueHolder {
        /** */
        @GridToStringInclude
        private CacheObject val;

        /** */
        @GridToStringInclude
        private GridCacheOperation op = NOOP;

        /** Flag indicating that value has been set for write. */
        private boolean hasWriteVal;

        /** Flag indicating that value has been set for read. */
        private boolean hasReadVal;

        /** Flag indicating that bytes were sent. */
        private boolean valBytesSent;

        /**
         * @param op Cache operation.
         * @param val Value.
         * @param hasWriteVal Write value presence flag.
         * @param hasReadVal Read value presence flag.
         */
        public void value(GridCacheOperation op, CacheObject val, boolean hasWriteVal, boolean hasReadVal) {
            if (hasReadVal && this.hasWriteVal)
                return;

            this.op = op;
            this.val = val;

            this.hasWriteVal = hasWriteVal || op == CREATE || op == UPDATE || op == DELETE;
            this.hasReadVal = hasReadVal || op == READ;
        }

        /**
         * @return {@code True} if has read or write value.
         */
        public boolean hasValue() {
            return hasWriteVal || hasReadVal;
        }

        /**
         * Gets stored value.
         *
         * @return Value.
         */
        public CacheObject value() {
            return val;
        }

        /**
         * @param val Stored value.
         */
        public void value(@Nullable CacheObject val) {
            this.val = val;
        }

        /**
         * Gets cache operation.
         *
         * @return Cache operation.
         */
        public GridCacheOperation op() {
            return op;
        }

        /**
         * Sets cache operation.
         *
         * @param op Cache operation.
         */
        public void op(GridCacheOperation op) {
            this.op = op;
        }

        /**
         * @return {@code True} if write value was set.
         */
        public boolean hasWriteValue() {
            return hasWriteVal;
        }

        /**
         * @return {@code True} if read value was set.
         */
        public boolean hasReadValue() {
            return hasReadVal;
        }

        /**
         * @param sharedCtx Shared cache context.
         * @param ctx Cache context.
         * @param depEnabled Deployment enabled flag.
         * @throws IgniteCheckedException If marshaling failed.
         */
        public void marshal(GridCacheSharedContext<?, ?> sharedCtx, GridCacheContext<?, ?> ctx, boolean depEnabled)
            throws IgniteCheckedException {
// TODO IGNITE-51.
//            boolean valIsByteArr = val != null && val instanceof byte[];
//
//            // Do not send write values to remote nodes.
//            if (hasWriteVal && val != null && !valIsByteArr && valBytes == null &&
//                (depEnabled || !ctx.isUnmarshalValues()))
//                valBytes = CU.marshal(sharedCtx, val);
//
//            valBytesSent = hasWriteVal && !valIsByteArr && valBytes != null && (depEnabled || !ctx.isUnmarshalValues());
        }

        /**
         * @param ctx Cache context.
         * @param ldr Class loader.
         * @param depEnabled Deployment enabled flag.
         * @throws IgniteCheckedException If unmarshalling failed.
         */
        public void unmarshal(GridCacheContext<?, ?> ctx, ClassLoader ldr, boolean depEnabled) throws IgniteCheckedException {
// TODO IGNITE-51.
//            if (valBytes != null && val == null && (ctx.isUnmarshalValues() || op == TRANSFORM || depEnabled))
//                val = ctx.marshaller().unmarshal(valBytes, ldr);
        }

        /**
         * @param out Data output.
         * @throws IOException If failed.
         */
        public void writeTo(ObjectOutput out) throws IOException {
// TODO IGNITE-51.
//            out.writeBoolean(hasWriteVal);
//            out.writeBoolean(valBytesSent);
//
//            if (hasWriteVal) {
//                if (valBytesSent)
//                    U.writeByteArray(out, valBytes);
//                else {
//                    if (val != null && val instanceof byte[]) {
//                        out.writeBoolean(true);
//
//                        U.writeByteArray(out, (byte[])val);
//                    }
//                    else {
//                        out.writeBoolean(false);
//
//                        out.writeObject(val);
//                    }
//                }
//            }
//
//            out.writeInt(op.ordinal());
        }

        /**
         * @param in Data input.
         * @throws IOException If failed.
         * @throws ClassNotFoundException If failed.
         */
        @SuppressWarnings("unchecked")
        public void readFrom(ObjectInput in) throws IOException, ClassNotFoundException {
// TODO IGNITE-51.
//            hasWriteVal = in.readBoolean();
//            valBytesSent = in.readBoolean();
//
//            if (hasWriteVal) {
//                if (valBytesSent)
//                    valBytes = U.readByteArray(in);
//                else
//                    val = in.readBoolean() ? (V)U.readByteArray(in) : (V)in.readObject();
//            }
//
//            op = fromOrdinal(in.readInt());
        }

        /** {@inheritDoc} */
        @Override public String toString() {
            return "[op=" + op +", val=" + val + ']';
        }
    }
}<|MERGE_RESOLUTION|>--- conflicted
+++ resolved
@@ -552,12 +552,6 @@
      * @return New value.
      */
     @SuppressWarnings("unchecked")
-<<<<<<< HEAD
-    public CacheObject applyEntryProcessors(Object val) {
-        for (T2<EntryProcessor<Object, Object, Object>, Object[]> t : entryProcessors()) {
-            try {
-                CacheInvokeEntry<Object, Object> invokeEntry = new CacheInvokeEntry<>(ctx, key.value(ctx), val);
-=======
     public CacheObject applyEntryProcessors(CacheObject cacheVal) {
         Object key = CU.value(this.key, ctx);
         Object val = CU.value(cacheVal, ctx);
@@ -565,7 +559,6 @@
         for (T2<EntryProcessor<Object, Object, Object>, Object[]> t : entryProcessors()) {
             try {
                 CacheInvokeEntry<Object, Object> invokeEntry = new CacheInvokeEntry<>(ctx, key, val);
->>>>>>> fbc8ed32
 
                 EntryProcessor processor = t.get1();
 
@@ -584,8 +577,6 @@
 //            val = (V)ctx.marshalToPortable(val);
 //
 //        return val;
-<<<<<<< HEAD
-=======
     }
 
     public <V> V applyEntryProcessors(V cacheVal) {
@@ -608,7 +599,6 @@
         }
 
         return (V)val;
->>>>>>> fbc8ed32
     }
 
     /**
