/*
 * Licensed to the Apache Software Foundation (ASF) under one or more
 * contributor license agreements.  See the NOTICE file distributed with
 * this work for additional information regarding copyright ownership.
 * The ASF licenses this file to You under the Apache License, Version 2.0
 * (the "License"); you may not use this file except in compliance with
 * the License.  You may obtain a copy of the License at
 *
 *      http://www.apache.org/licenses/LICENSE-2.0
 *
 * Unless required by applicable law or agreed to in writing, software
 * distributed under the License is distributed on an "AS IS" BASIS,
 * WITHOUT WARRANTIES OR CONDITIONS OF ANY KIND, either express or implied.
 * See the License for the specific language governing permissions and
 * limitations under the License.
 */

package org.apache.ignite.internal.processors.platform;

import org.apache.ignite.IgniteCheckedException;
import org.apache.ignite.internal.binary.BinaryRawReaderEx;
import org.apache.ignite.internal.binary.BinaryRawWriterEx;
import org.apache.ignite.internal.processors.platform.memory.PlatformMemory;
import org.jetbrains.annotations.Nullable;

/**
 * Interop target abstraction.
 */
@SuppressWarnings("UnusedDeclaration")
public interface PlatformTarget {
    /**
<<<<<<< HEAD
     * Operation accepting long value and returning long value.
     *
     * @param type Operation type.
     * @param val Value.
     * @return Result.
     * @throws Exception If case of failure.
     */
    public long inLongOutLong(int type, long val) throws Exception;

    /**
     * Operation accepting memory stream and returning long value.
=======
     * Process IN operation.
>>>>>>> f7d89fdb
     *
     * @param type Type.
     * @param val Value.
     * @return Result.
     * @throws IgniteCheckedException In case of exception.
     */
    long processInLongOutLong(int type, long val) throws IgniteCheckedException;

    /**
     * Process IN operation.
     *
     * @param type Type.
     * @param reader Binary reader.
     * @return Result.
     * @throws IgniteCheckedException In case of exception.
     */
    long processInStreamOutLong(int type, BinaryRawReaderEx reader) throws IgniteCheckedException;

    /**
     * Process IN operation.
     *
<<<<<<< HEAD
     * @param type Operation type.
     * @param inMemPtr Input memory pointer.
     * @param outMemPtr Output memory pointer.
     * @throws Exception In case of failure.
     */
    public void inStreamOutStream(int type, long inMemPtr, long outMemPtr) throws Exception;

    /**
     * Operation accepting an object and a memory stream and returning result to another memory stream and an object.
     *
     * @param type Operation type.
     * @param arg Argument (optional).
     * @param inMemPtr Input memory pointer.
     * @param outMemPtr Output memory pointer.
=======
     * @param type Type.
     * @param reader Binary reader.
>>>>>>> f7d89fdb
     * @return Result.
     * @throws IgniteCheckedException In case of exception.
     */
<<<<<<< HEAD
    public Object inObjectStreamOutObjectStream(int type, @Nullable Object arg, long inMemPtr, long outMemPtr)
        throws Exception;
=======
    long processInStreamOutLong(int type, BinaryRawReaderEx reader, PlatformMemory mem) throws IgniteCheckedException;
>>>>>>> f7d89fdb

    /**
     * Process IN-OUT operation.
     *
     * @param type Type.
     * @param reader Binary reader.
     * @param writer Binary writer.
     * @throws IgniteCheckedException In case of exception.
     */
    void processInStreamOutStream(int type, BinaryRawReaderEx reader, BinaryRawWriterEx writer)
        throws IgniteCheckedException;

    /**
     * Process IN-OUT operation.
     *
     * @param type Type.
     * @param reader Binary reader.
     * @throws IgniteCheckedException In case of exception.
     */
    PlatformTarget processInStreamOutObject(int type, BinaryRawReaderEx reader) throws IgniteCheckedException;

    /**
     * Process IN-OUT operation.
     *
     * @param type Type.
     * @param arg Argument.
     * @param reader Binary reader.
     * @param writer Binary writer.
     * @throws IgniteCheckedException In case of exception.
     */
    PlatformTarget processInObjectStreamOutObjectStream(int type, @Nullable PlatformTarget arg, BinaryRawReaderEx reader,
        BinaryRawWriterEx writer) throws IgniteCheckedException;

    /**
     * Process OUT operation.
     *
     * @param type Type.
     * @param writer Binary writer.
     * @throws IgniteCheckedException In case of exception.
     */
<<<<<<< HEAD
    @SuppressWarnings("UnusedDeclaration")
    public void listenFutureForOperation(final long futId, int typ, int opId) throws Exception;
=======
    void processOutStream(int type, BinaryRawWriterEx writer) throws IgniteCheckedException;

    /**
     * Process OUT operation.
     *
     * @param type Type.
     * @throws IgniteCheckedException In case of exception.
     */
    PlatformTarget processOutObject(int type) throws IgniteCheckedException;

    /**
     * Convert caught exception.
     *
     * @param e Exception to convert.
     * @return Converted exception.
     */
    Exception convertException(Exception e);
>>>>>>> f7d89fdb
}<|MERGE_RESOLUTION|>--- conflicted
+++ resolved
@@ -29,21 +29,7 @@
 @SuppressWarnings("UnusedDeclaration")
 public interface PlatformTarget {
     /**
-<<<<<<< HEAD
-     * Operation accepting long value and returning long value.
-     *
-     * @param type Operation type.
-     * @param val Value.
-     * @return Result.
-     * @throws Exception If case of failure.
-     */
-    public long inLongOutLong(int type, long val) throws Exception;
-
-    /**
-     * Operation accepting memory stream and returning long value.
-=======
      * Process IN operation.
->>>>>>> f7d89fdb
      *
      * @param type Type.
      * @param val Value.
@@ -65,34 +51,12 @@
     /**
      * Process IN operation.
      *
-<<<<<<< HEAD
-     * @param type Operation type.
-     * @param inMemPtr Input memory pointer.
-     * @param outMemPtr Output memory pointer.
-     * @throws Exception In case of failure.
-     */
-    public void inStreamOutStream(int type, long inMemPtr, long outMemPtr) throws Exception;
-
-    /**
-     * Operation accepting an object and a memory stream and returning result to another memory stream and an object.
-     *
-     * @param type Operation type.
-     * @param arg Argument (optional).
-     * @param inMemPtr Input memory pointer.
-     * @param outMemPtr Output memory pointer.
-=======
      * @param type Type.
      * @param reader Binary reader.
->>>>>>> f7d89fdb
      * @return Result.
      * @throws IgniteCheckedException In case of exception.
      */
-<<<<<<< HEAD
-    public Object inObjectStreamOutObjectStream(int type, @Nullable Object arg, long inMemPtr, long outMemPtr)
-        throws Exception;
-=======
     long processInStreamOutLong(int type, BinaryRawReaderEx reader, PlatformMemory mem) throws IgniteCheckedException;
->>>>>>> f7d89fdb
 
     /**
      * Process IN-OUT operation.
@@ -133,10 +97,6 @@
      * @param writer Binary writer.
      * @throws IgniteCheckedException In case of exception.
      */
-<<<<<<< HEAD
-    @SuppressWarnings("UnusedDeclaration")
-    public void listenFutureForOperation(final long futId, int typ, int opId) throws Exception;
-=======
     void processOutStream(int type, BinaryRawWriterEx writer) throws IgniteCheckedException;
 
     /**
@@ -154,5 +114,4 @@
      * @return Converted exception.
      */
     Exception convertException(Exception e);
->>>>>>> f7d89fdb
 }