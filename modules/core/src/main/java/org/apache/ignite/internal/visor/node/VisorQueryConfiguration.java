/*
 * Licensed to the Apache Software Foundation (ASF) under one or more
 * contributor license agreements.  See the NOTICE file distributed with
 * this work for additional information regarding copyright ownership.
 * The ASF licenses this file to You under the Apache License, Version 2.0
 * (the "License"); you may not use this file except in compliance with
 * the License.  You may obtain a copy of the License at
 *
 *      http://www.apache.org/licenses/LICENSE-2.0
 *
 * Unless required by applicable law or agreed to in writing, software
 * distributed under the License is distributed on an "AS IS" BASIS,
 * WITHOUT WARRANTIES OR CONDITIONS OF ANY KIND, either express or implied.
 * See the License for the specific language governing permissions and
 * limitations under the License.
 */

package org.apache.ignite.internal.visor.node;

import org.apache.ignite.cache.query.annotations.*;

import java.io.*;

/**
 * Data transfer object for query configuration data.
 */
public class VisorQueryConfiguration implements Serializable {
    /** */
    private static final long serialVersionUID = 0L;

    /** Classes names with methods annotated by {@link QuerySqlFunction}. */
    private String[] idxCustomFuncClss;

    /** Optional search paths consisting of space names to search SQL schema objects. */
    private String[] searchPath;

    /** Script path to be ran against H2 database after opening. */
    private String initScriptPath;

    /** Maximum amount of memory available to off-heap storage. */
    private long maxOffHeapMemory = -1;

    /** Query execution time threshold. */
    private long longQryExecTimeout;

    /** If {@code true}, SPI will print SQL execution plan for long queries. */
    private boolean longQryExplain;

    /** The flag indicating that serializer for H2 database will be set to Ignite's marshaller. */
    private boolean useOptimizedSerializer;

    /**
<<<<<<< HEAD
=======
     * @param qcfg Query configuration.
     * @return Fill data transfer object with query configuration data.
     */
    public static VisorQueryConfiguration from(QueryConfiguration qcfg) {
        VisorQueryConfiguration c = null;

        if (qcfg != null) {
            c = new VisorQueryConfiguration();

            Class<?>[] clss = qcfg.getIndexCustomFunctionClasses();

            int sz = clss != null ? clss.length : 0;

            String[] strClss = new String[sz];

            for (int i = 0; i < sz; i++)
                strClss[i] = U.compact(clss[i].getName());

            c.idxCustomFuncClss = strClss;
            c.searchPath = qcfg.getSearchPath();
            c.initScriptPath = qcfg.getInitialScriptPath();
            c.maxOffHeapMemory = qcfg.getMaxOffHeapMemory();
            c.longQryExecTimeout = qcfg.getLongQueryExecutionTimeout();
            c.longQryExplain = qcfg.isLongQueryExplain();
            c.useOptimizedSerializer = qcfg.isUseOptimizedSerializer();
        }

        return c;
    }

    /**
>>>>>>> 11efb918
     * @return Classes with methods annotated by {@link QuerySqlFunction}.
     */
    public String[] indexCustomFunctionClasses() {
        return idxCustomFuncClss;
    }

    /**
     * @return Optional search path consisting of space names to search SQL schema objects.
     */
    public String[] searchPath() {
        return searchPath;
    }

    /**
     * @return Script path to be ran against H2 database after opening.
     */
    public String initialScriptPath() {
        return initScriptPath;
    }

    /**
     * @return Maximum amount of memory available to off-heap storage.
     */
    public long maxOffHeapMemory() {
        return maxOffHeapMemory;
    }

    /**
     * @return Query execution time threshold.
     */
    public long longQueryExecutionTimeout() {
        return longQryExecTimeout;
    }

    /**
     * @return If {@code true}, SPI will print SQL execution plan for long queries.
     */
    public boolean longQryExplain() {
        return longQryExplain;
    }

    /**
     * @return The flag indicating that serializer for H2 database will be set to Ignite's marshaller.
     */
    public boolean useOptimizedSerializer() {
        return useOptimizedSerializer;
    }

    /** {@inheritDoc} */
    @Override public String toString() {
        return S.toString(VisorQueryConfiguration.class, this);
    }
}<|MERGE_RESOLUTION|>--- conflicted
+++ resolved
@@ -48,42 +48,8 @@
 
     /** The flag indicating that serializer for H2 database will be set to Ignite's marshaller. */
     private boolean useOptimizedSerializer;
-
+    
     /**
-<<<<<<< HEAD
-=======
-     * @param qcfg Query configuration.
-     * @return Fill data transfer object with query configuration data.
-     */
-    public static VisorQueryConfiguration from(QueryConfiguration qcfg) {
-        VisorQueryConfiguration c = null;
-
-        if (qcfg != null) {
-            c = new VisorQueryConfiguration();
-
-            Class<?>[] clss = qcfg.getIndexCustomFunctionClasses();
-
-            int sz = clss != null ? clss.length : 0;
-
-            String[] strClss = new String[sz];
-
-            for (int i = 0; i < sz; i++)
-                strClss[i] = U.compact(clss[i].getName());
-
-            c.idxCustomFuncClss = strClss;
-            c.searchPath = qcfg.getSearchPath();
-            c.initScriptPath = qcfg.getInitialScriptPath();
-            c.maxOffHeapMemory = qcfg.getMaxOffHeapMemory();
-            c.longQryExecTimeout = qcfg.getLongQueryExecutionTimeout();
-            c.longQryExplain = qcfg.isLongQueryExplain();
-            c.useOptimizedSerializer = qcfg.isUseOptimizedSerializer();
-        }
-
-        return c;
-    }
-
-    /**
->>>>>>> 11efb918
      * @return Classes with methods annotated by {@link QuerySqlFunction}.
      */
     public String[] indexCustomFunctionClasses() {
