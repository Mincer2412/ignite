--- conflicted
+++ resolved
@@ -231,20 +231,6 @@
         // Warmup closure tests.
         suite.addTestSuite(IgniteWarmupClosureSelfTest.class);
 
-<<<<<<< HEAD
-=======
-        // Affinity tests.
-        suite.addTestSuite(FairAffinityFunctionNodesSelfTest.class);
-        suite.addTestSuite(FairAffinityFunctionSelfTest.class);
-        suite.addTestSuite(FairAffinityDynamicCacheSelfTest.class);
-        suite.addTestSuite(FairAffinityNodesRestart.class);
-        suite.addTestSuite(GridCacheAffinityBackupsSelfTest.class);
-        suite.addTestSuite(IgniteCacheAffinitySelfTest.class);
-        suite.addTestSuite(AffinityClientNodeSelfTest.class);
-        suite.addTestSuite(LocalAffinityFunctionTest.class);
-        suite.addTestSuite(AffinityHistoryCleanupTest.class);
-
->>>>>>> 48e78a99
         // Swap tests.
         suite.addTestSuite(GridCacheSwapPreloadSelfTest.class);
 
