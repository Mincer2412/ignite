/*
 * Licensed to the Apache Software Foundation (ASF) under one or more
 * contributor license agreements.  See the NOTICE file distributed with
 * this work for additional information regarding copyright ownership.
 * The ASF licenses this file to You under the Apache License, Version 2.0
 * (the "License"); you may not use this file except in compliance with
 * the License.  You may obtain a copy of the License at
 *
 *      http://www.apache.org/licenses/LICENSE-2.0
 *
 * Unless required by applicable law or agreed to in writing, software
 * distributed under the License is distributed on an "AS IS" BASIS,
 * WITHOUT WARRANTIES OR CONDITIONS OF ANY KIND, either express or implied.
 * See the License for the specific language governing permissions and
 * limitations under the License.
 */

package org.apache.ignite.testsuites;

import junit.framework.*;
import org.apache.ignite.internal.processors.cache.datastructures.*;
import org.apache.ignite.internal.processors.cache.datastructures.local.*;
import org.apache.ignite.internal.processors.cache.datastructures.partitioned.*;
import org.apache.ignite.internal.processors.cache.datastructures.replicated.*;

/**
 * Test suite for cache data structures.
 */
public class IgniteCacheDataStructuresSelfTestSuite extends TestSuite {
    /**
     * @return Cache test suite.
     * @throws Exception If failed.
     */
    public static TestSuite suite() throws Exception {
<<<<<<< HEAD
        TestSuite suite = new TestSuite("Ignite Cache Data Structures Test Suite");
=======
        TestSuite suite = new TestSuite("Ignite Data Structures Test Suite");
>>>>>>> 8446c4b7

        // Data structures.
        suite.addTest(new TestSuite(GridCachePartitionedQueueFailoverDataConsistencySelfTest.class));
        suite.addTest(new TestSuite(GridCachePartitionedAtomicQueueFailoverDataConsistencySelfTest.class));

        suite.addTest(new TestSuite(GridCacheLocalSequenceApiSelfTest.class));
        suite.addTest(new TestSuite(GridCacheLocalSetSelfTest.class));
        suite.addTest(new TestSuite(GridCacheLocalAtomicSetSelfTest.class));
        suite.addTest(new TestSuite(GridCacheLocalQueueApiSelfTest.class));
        suite.addTest(new TestSuite(GridCacheLocalAtomicQueueApiSelfTest.class));
        suite.addTest(new TestSuite(IgniteLocalCountDownLatchSelfTest.class));

        suite.addTest(new TestSuite(GridCacheReplicatedSequenceApiSelfTest.class));
        suite.addTest(new TestSuite(GridCacheReplicatedSequenceMultiNodeSelfTest.class));
        suite.addTest(new TestSuite(GridCacheReplicatedQueueApiSelfTest.class));
        suite.addTest(new TestSuite(GridCacheReplicatedQueueMultiNodeSelfTest.class));
        suite.addTest(new TestSuite(GridCacheReplicatedQueueRotativeMultiNodeTest.class));
        suite.addTest(new TestSuite(GridCacheReplicatedSetSelfTest.class));
        // TODO: GG-5306
        // suite.addTest(new TestSuite(GridCacheReplicatedDataStructuresFailoverSelfTest.class));
        suite.addTest(new TestSuite(IgniteReplicatedCountDownLatchSelfTest.class));

        suite.addTest(new TestSuite(GridCachePartitionedSequenceApiSelfTest.class));
        suite.addTest(new TestSuite(GridCachePartitionedSequenceMultiNodeSelfTest.class));
        suite.addTest(new TestSuite(GridCachePartitionedQueueApiSelfTest.class));
        suite.addTest(new TestSuite(GridCachePartitionedAtomicQueueApiSelfTest.class));
        suite.addTest(new TestSuite(GridCachePartitionedQueueMultiNodeSelfTest.class));
        suite.addTest(new TestSuite(GridCachePartitionedAtomicQueueMultiNodeSelfTest.class));
        // TODO: IGNITE-80.
        //suite.addTest(new TestSuite(GridCachePartitionedQueueCreateMultiNodeSelfTest.class));
        //suite.addTest(new TestSuite(GridCachePartitionedAtomicQueueCreateMultiNodeSelfTest.class));
        suite.addTest(new TestSuite(GridCachePartitionedSetSelfTest.class));
        suite.addTest(new TestSuite(IgnitePartitionedSetNoBackupsSelfTest.class));
        suite.addTest(new TestSuite(GridCachePartitionedAtomicSetSelfTest.class));
        suite.addTest(new TestSuite(IgnitePartitionedCountDownLatchSelfTest.class));

        suite.addTest(new TestSuite(GridCachePartitionedSetFailoverSelfTest.class));
        suite.addTest(new TestSuite(GridCachePartitionedAtomicSetFailoverSelfTest.class));

        suite.addTest(new TestSuite(GridCachePartitionedQueueRotativeMultiNodeTest.class));
        suite.addTest(new TestSuite(GridCachePartitionedAtomicQueueRotativeMultiNodeTest.class));
        suite.addTest(new TestSuite(GridCacheQueueCleanupSelfTest.class));

        // TODO: GG-5620 Uncomment when fix
        //suite.addTest(new TestSuite(GridCachePartitionedQueueEntryMoveSelfTest.class));

        // TODO: GG-2699
        //suite.addTest(new TestSuite(GridCachePartitionedDataStructuresFailoverSelfTest.class));
        // TODO: GG-4807 Uncomment when fix
        // suite.addTest(new TestSuite(GridCacheQueueMultiNodeConsistencySelfTest.class));

        suite.addTest(new TestSuite(IgniteLocalAtomicLongApiSelfTest.class));
        suite.addTest(new TestSuite(IgnitePartitionedAtomicLongApiSelfTest.class));
        suite.addTest(new TestSuite(IgniteReplicatedAtomicLongApiSelfTest.class));

        suite.addTest(new TestSuite(GridCachePartitionedAtomicSequenceMultiThreadedTest.class));

        suite.addTest(new TestSuite(GridCachePartitionedAtomicStampedApiSelfTest.class));
        suite.addTest(new TestSuite(GridCacheReplicatedAtomicStampedApiSelfTest.class));

        suite.addTest(new TestSuite(GridCachePartitionedAtomicReferenceApiSelfTest.class));
        suite.addTest(new TestSuite(GridCacheReplicatedAtomicReferenceApiSelfTest.class));

        suite.addTest(new TestSuite(GridCachePartitionedNodeRestartTxSelfTest.class));
        suite.addTest(new TestSuite(GridCachePartitionedQueueJoinedNodeSelfTest.class));

        suite.addTest(new TestSuite(IgniteDataStructureUniqueNameTest.class));

        return suite;
    }
}<|MERGE_RESOLUTION|>--- conflicted
+++ resolved
@@ -32,11 +32,7 @@
      * @throws Exception If failed.
      */
     public static TestSuite suite() throws Exception {
-<<<<<<< HEAD
         TestSuite suite = new TestSuite("Ignite Cache Data Structures Test Suite");
-=======
-        TestSuite suite = new TestSuite("Ignite Data Structures Test Suite");
->>>>>>> 8446c4b7
 
         // Data structures.
         suite.addTest(new TestSuite(GridCachePartitionedQueueFailoverDataConsistencySelfTest.class));
