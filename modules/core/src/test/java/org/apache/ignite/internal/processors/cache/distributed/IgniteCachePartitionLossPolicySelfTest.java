--- conflicted
+++ resolved
@@ -693,130 +693,6 @@
         return parts;
     }
 
-<<<<<<< HEAD
-    /** */
-    private class TopologyChanger {
-        /** Flag to delay partition exchange */
-        private boolean delayExchange;
-
-        /** List of nodes to kill */
-        private List<Integer> killNodes;
-
-        /** List of nodes to be alive */
-        private List<Integer> aliveNodes;
-
-        /** Delay between node stops */
-        private long stopDelay;
-
-        /**
-         * @param delayExchange Flag for delay partition exchange.
-         * @param killNodes List of nodes to kill.
-         * @param aliveNodes List of nodes to be alive.
-         * @param stopDelay Delay between stopping nodes.
-         */
-        public TopologyChanger(
-            boolean delayExchange,
-            List<Integer> killNodes,
-            List<Integer> aliveNodes,
-            long stopDelay
-        ) {
-            this.delayExchange = delayExchange;
-            this.killNodes = killNodes;
-            this.aliveNodes = aliveNodes;
-            this.stopDelay = stopDelay;
-        }
-
-        /**
-         * @return Lost partition ID.
-         * @throws Exception If failed.
-         */
-        protected List<Integer> changeTopology() throws Exception {
-            startGrids(4);
-
-            Affinity<Object> aff = ignite(0).affinity(DEFAULT_CACHE_NAME);
-
-            for (int i = 0; i < aff.partitions(); i++)
-                ignite(0).cache(DEFAULT_CACHE_NAME).put(i, i);
-
-            client = true;
-
-            startGrid(4);
-
-            client = false;
-
-            for (int i = 0; i < 5; i++)
-                info(">>> Node [idx=" + i + ", nodeId=" + ignite(i).cluster().localNode().id() + ']');
-
-            awaitPartitionMapExchange();
-
-            final List<Integer> parts = noPrimaryOrBackupPartition(aliveNodes);
-
-            if (parts.isEmpty())
-                throw new IllegalStateException("No partition on nodes: " + killNodes);
-
-            final List<Map<Integer, Semaphore>> lostMap = new ArrayList<>();
-
-            for (int i : aliveNodes) {
-                HashMap<Integer, Semaphore> semaphoreMap = new HashMap<>();
-
-                for (Integer part : parts)
-                    semaphoreMap.put(part, new Semaphore(0));
-
-                lostMap.add(semaphoreMap);
-
-                grid(i).events().localListen(new P1<Event>() {
-                    @Override public boolean apply(Event evt) {
-                        assert evt.type() == EventType.EVT_CACHE_REBALANCE_PART_DATA_LOST;
-
-                        CacheRebalancingEvent cacheEvt = (CacheRebalancingEvent)evt;
-
-                        if (F.eq(DEFAULT_CACHE_NAME, cacheEvt.cacheName())) {
-                            if (semaphoreMap.containsKey(cacheEvt.partition()))
-                                semaphoreMap.get(cacheEvt.partition()).release();
-                        }
-
-                        return true;
-                    }
-                }, EventType.EVT_CACHE_REBALANCE_PART_DATA_LOST);
-            }
-
-            if (delayExchange)
-                delayPartExchange.set(true);
-
-            ExecutorService executor = Executors.newFixedThreadPool(killNodes.size());
-
-            for (Integer node : killNodes) {
-                executor.submit(new Runnable() {
-                    @Override public void run() {
-                        grid(node).close();
-                    }
-                });
-
-                Thread.sleep(stopDelay);
-            }
-
-            executor.shutdown();
-
-            delayPartExchange.set(false);
-
-            Thread.sleep(5_000L);
-
-            for (Map<Integer, Semaphore> map : lostMap) {
-                for (Map.Entry<Integer, Semaphore> entry : map.entrySet())
-                    assertTrue("Failed to wait for partition LOST event for partition: " + entry.getKey(), entry.getValue().tryAcquire(1));
-            }
-
-            for (Map<Integer, Semaphore> map : lostMap) {
-                for (Map.Entry<Integer, Semaphore> entry : map.entrySet())
-                    assertFalse("Partition LOST event raised twice for partition: " + entry.getKey(), entry.getValue().tryAcquire(1));
-            }
-
-            return parts;
-        }
-    }
-
-=======
->>>>>>> 8c08de7b
     /**
      * Validate query execution on a node.
      *
