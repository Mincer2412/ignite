/*
 * Licensed to the Apache Software Foundation (ASF) under one or more
 * contributor license agreements.  See the NOTICE file distributed with
 * this work for additional information regarding copyright ownership.
 * The ASF licenses this file to You under the Apache License, Version 2.0
 * (the "License"); you may not use this file except in compliance with
 * the License.  You may obtain a copy of the License at
 *
 *      http://www.apache.org/licenses/LICENSE-2.0
 *
 * Unless required by applicable law or agreed to in writing, software
 * distributed under the License is distributed on an "AS IS" BASIS,
 * WITHOUT WARRANTIES OR CONDITIONS OF ANY KIND, either express or implied.
 * See the License for the specific language governing permissions and
 * limitations under the License.
 */

package org.apache.ignite.spi.communication.tcp;

import java.net.BindException;
import java.util.ArrayList;
import java.util.Collection;
import java.util.HashMap;
import java.util.List;
import java.util.Map;
import java.util.UUID;
import java.util.concurrent.Callable;
import java.util.concurrent.ConcurrentMap;
import java.util.concurrent.CountDownLatch;
import java.util.concurrent.ThreadLocalRandom;
import java.util.concurrent.TimeUnit;
import java.util.concurrent.atomic.AtomicBoolean;
import java.util.concurrent.atomic.AtomicInteger;
import java.util.concurrent.atomic.AtomicLong;
import org.apache.ignite.IgniteCheckedException;
import org.apache.ignite.cluster.ClusterNode;
import org.apache.ignite.configuration.IgniteConfiguration;
import org.apache.ignite.internal.IgniteInternalFuture;
import org.apache.ignite.internal.managers.communication.GridIoMessageFactory;
import org.apache.ignite.internal.util.lang.GridAbsPredicate;
import org.apache.ignite.internal.util.nio.GridCommunicationClient;
import org.apache.ignite.internal.util.nio.GridNioServer;
import org.apache.ignite.internal.util.typedef.CO;
import org.apache.ignite.internal.util.typedef.internal.U;
import org.apache.ignite.lang.IgniteRunnable;
import org.apache.ignite.plugin.extensions.communication.Message;
import org.apache.ignite.spi.IgniteSpiAdapter;
import org.apache.ignite.spi.communication.CommunicationListener;
import org.apache.ignite.spi.communication.CommunicationSpi;
import org.apache.ignite.spi.communication.GridTestMessage;
import org.apache.ignite.testframework.GridSpiTestContext;
import org.apache.ignite.testframework.GridTestNode;
import org.apache.ignite.testframework.GridTestUtils;
import org.apache.ignite.testframework.junits.IgniteMock;
import org.apache.ignite.testframework.junits.IgniteTestResources;
import org.apache.ignite.testframework.junits.spi.GridSpiAbstractTest;
import org.apache.ignite.testframework.junits.spi.GridSpiTest;
import org.eclipse.jetty.util.ConcurrentHashSet;

/**
 *
 */
@GridSpiTest(spi = TcpCommunicationSpi.class, group = "Communication SPI")
public class GridTcpCommunicationSpiConcurrentConnectSelfTest<T extends CommunicationSpi>
    extends GridSpiAbstractTest<T> {
    /** */
    private static final int SPI_CNT = 2;

    /** */
    private static final int ITERS = 50;

    /** */
    private static final Collection<IgniteTestResources> spiRsrcs = new ArrayList<>();

    /** */
    protected static final List<CommunicationSpi<Message>> spis = new ArrayList<>();

    /** */
    protected static final List<ClusterNode> nodes = new ArrayList<>();

    /** */
    private static int port = 60_000;

<<<<<<< HEAD
    /** */
    private int connectionsPerNode = 1;
=======
    /** Use ssl. */
    protected boolean useSsl;
>>>>>>> 9326f9a5

    /**
     *
     */
    static {
        GridIoMessageFactory.registerCustom(GridTestMessage.DIRECT_TYPE, new CO<Message>() {
            @Override public Message apply() {
                return new GridTestMessage();
            }
        });
    }

    /**
     * Disable SPI auto-start.
     */
    public GridTcpCommunicationSpiConcurrentConnectSelfTest() {
        super(false);
    }

    /**
     *
     */
    private static class MessageListener implements CommunicationListener<Message> {
        /** */
        private final CountDownLatch latch;

        /** */
        private final AtomicInteger cntr = new AtomicInteger();

        /** */
        private final ConcurrentHashSet<Long> msgIds = new ConcurrentHashSet<>();

        /**
         * @param latch Latch.
         */
        MessageListener(CountDownLatch latch) {
            this.latch = latch;
        }

        /** {@inheritDoc} */
        @Override public void onMessage(UUID nodeId, Message msg, IgniteRunnable msgC) {
            msgC.run();

            assertTrue(msg instanceof GridTestMessage);

            cntr.incrementAndGet();

            GridTestMessage msg0 = (GridTestMessage)msg;

            assertEquals(nodeId, msg0.getSourceNodeId());

            assertTrue(msgIds.add(msg0.getMsgId()));

            latch.countDown();
        }

        /** {@inheritDoc} */
        @Override public void onDisconnected(UUID nodeId) {
            // No-op.
        }
    }

    /**
     * @throws Exception If failed.
     */
    public void testTwoThreads() throws Exception {
        concurrentConnect(2, 10, ITERS, false, false);
    }

    /**
     * @throws Exception If failed.
     */
    public void testMultithreaded() throws Exception {
        int threads = Runtime.getRuntime().availableProcessors() * 5;

        concurrentConnect(threads, 10, ITERS, false, false);
    }

    /**
     * @throws Exception If failed.
     */
    public void testMultithreaded_10Connections() throws Exception {
        connectionsPerNode = 10;

        int threads = Runtime.getRuntime().availableProcessors() * 5;

        concurrentConnect(threads, 10, 10, false, false);
    }

    /**
     * @throws Exception If failed.
     */
    public void testWithLoad() throws Exception {
        int threads = Runtime.getRuntime().availableProcessors() * 5;

        concurrentConnect(threads, 10, ITERS / 2, false, true);
    }

    /**
     * @throws Exception If failed.
     */
    public void testRandomSleep() throws Exception {
        concurrentConnect(4, 1, ITERS, true, false);
    }

    /**
     * @param threads Number of threads.
     * @param msgPerThread Messages per thread.
     * @param iters Number of iterations.
     * @param sleep If {@code true} sleeps random time before starts send messages.
     * @param load Run load threads flag.
     * @throws Exception If failed.
     */
    private void concurrentConnect(final int threads,
        final int msgPerThread,
        final int iters,
        final boolean sleep,
        boolean load) throws Exception {
        log.info("Concurrent connect [threads=" + threads +
            ", msgPerThread=" + msgPerThread +
            ", iters=" + iters +
            ", load=" + load +
            ", sleep=" + sleep + ']');

        final AtomicBoolean stop = new AtomicBoolean();

        IgniteInternalFuture<?> loadFut = null;

        if (load) {
            loadFut = GridTestUtils.runMultiThreadedAsync(new Callable<Long>() {
                @Override public Long call() throws Exception {
                    long dummyRes = 0;

                    List<String> list = new ArrayList<>();

                    while (!stop.get()) {
                        for (int i = 0; i < 100; i++) {
                            String str = new String(new byte[i]);

                            list.add(str);

                            dummyRes += str.hashCode();
                        }

                        if (list.size() > 1000_000) {
                            list = new ArrayList<>();

                            System.gc();
                        }
                    }

                    return dummyRes;
                }
            }, 2, "test-load");
        }

        try {
            for (int i = 0; i < iters; i++) {
                log.info("Iteration: " + i);

                final AtomicInteger msgId = new AtomicInteger();

                final int expMsgs = threads * msgPerThread;

                CountDownLatch latch = new CountDownLatch(expMsgs);

                MessageListener lsnr = new MessageListener(latch);

                createSpis(lsnr);

                final AtomicInteger idx = new AtomicInteger();

                try {
                    final Callable<Void> c = new Callable<Void>() {
                        @Override public Void call() throws Exception {
                            int idx0 = idx.getAndIncrement();

                            Thread.currentThread().setName("Test thread [idx=" + idx0 + ", grid=" + (idx0 % 2) + ']');

                            CommunicationSpi<Message> spi = spis.get(idx0 % 2);

                            ClusterNode srcNode = nodes.get(idx0 % 2);

                            ClusterNode dstNode = nodes.get((idx0 + 1) % 2);

                            if (sleep) {
                                ThreadLocalRandom rnd = ThreadLocalRandom.current();

                                long millis = rnd.nextLong(10);

                                if (millis > 0)
                                    Thread.sleep(millis);
                            }

                            for (int i = 0; i < msgPerThread; i++)
                                spi.sendMessage(dstNode, new GridTestMessage(srcNode.id(), msgId.incrementAndGet(), 0));

                            return null;
                        }
                    };

                    List<Thread> threadsList = new ArrayList<>();

                    final AtomicBoolean fail = new AtomicBoolean();

                    final AtomicLong tId = new AtomicLong();

                    for (int t = 0; t < threads; t++) {
                        Thread t0 = new Thread(new Runnable() {
                            @Override public void run() {
                                try {
                                    c.call();
                                }
                                catch (Throwable e) {
                                    log.error("Unexpected error: " + e, e);

                                    fail.set(true);
                                }
                            }
                        }) {
                            @Override public long getId() {
                                // Override getId to use all connections.
                                return tId.getAndIncrement();
                            }
                        };

                        threadsList.add(t0);

                        t0.start();
                    }

                    for (Thread t0 : threadsList)
                        t0.join();

                    assertTrue(latch.await(10, TimeUnit.SECONDS));

                    for (CommunicationSpi spi : spis) {
                        ConcurrentMap<UUID, GridCommunicationClient> clients = U.field(spi, "clients");

                        assertEquals(1, clients.size());

                        final GridNioServer srv = U.field(spi, "nioSrvr");

                        GridTestUtils.waitForCondition(new GridAbsPredicate() {
                            @Override public boolean apply() {
                                Collection sessions = U.field(srv, "sessions");

                                return sessions.size() == 2 * connectionsPerNode;
                            }
                        }, 5000);

                        Collection sessions = U.field(srv, "sessions");

                        assertEquals(2 * connectionsPerNode, sessions.size());
                    }

                    assertEquals(expMsgs, lsnr.cntr.get());
                }
                finally {
                    stopSpis();
                }
            }
        }
        finally {
            stop.set(true);

            if (loadFut != null)
                loadFut.get();
        }
    }

    /**
     * @return SPI.
     */
    private CommunicationSpi createSpi() {
        TcpCommunicationSpi spi = new TcpCommunicationSpi();

        spi.setLocalAddress("127.0.0.1");
        spi.setLocalPort(port++);
        spi.setIdleConnectionTimeout(60_000);
        spi.setConnectTimeout(10_000);
        spi.setSharedMemoryPort(-1);
        spi.setConnectionsPerNode(connectionsPerNode);

        return spi;
    }

    /**
     * @param lsnr Message listener.
     * @throws Exception If failed.
     */
    private void startSpis(MessageListener lsnr) throws Exception {
        spis.clear();
        nodes.clear();
        spiRsrcs.clear();

        Map<ClusterNode, GridSpiTestContext> ctxs = new HashMap<>();

        for (int i = 0; i < SPI_CNT; i++) {
            CommunicationSpi<Message> spi = createSpi();

            GridTestUtils.setFieldValue(spi, IgniteSpiAdapter.class, "gridName", "grid-" + i);

            IgniteTestResources rsrcs = new IgniteTestResources();

            GridTestNode node = new GridTestNode(rsrcs.getNodeId());

            node.order(i + 1);

            GridSpiTestContext ctx = initSpiContext();

            ctx.setLocalNode(node);

            info(">>> Initialized context: nodeId=" + ctx.localNode().id());

            spiRsrcs.add(rsrcs);

            rsrcs.inject(spi);

            if (useSsl) {
                IgniteMock ignite = GridTestUtils.getFieldValue(spi, IgniteSpiAdapter.class, "ignite");

                IgniteConfiguration cfg = ignite.configuration()
                    .setSslContextFactory(GridTestUtils.sslFactory());

                ignite.setStaticCfg(cfg);
            }

            spi.setListener(lsnr);

            node.setAttributes(spi.getNodeAttributes());

            nodes.add(node);

            spi.spiStart(getTestGridName() + (i + 1));

            spis.add(spi);

            spi.onContextInitialized(ctx);

            ctxs.put(node, ctx);
        }

        // For each context set remote nodes.
        for (Map.Entry<ClusterNode, GridSpiTestContext> e : ctxs.entrySet()) {
            for (ClusterNode n : nodes) {
                if (!n.equals(e.getKey()))
                    e.getValue().remoteNodes().add(n);
            }
        }
    }

    /**
     * @param lsnr Message listener.
     * @throws Exception If failed.
     */
    private void createSpis(MessageListener lsnr) throws Exception {
        for (int i = 0; i < 3; i++) {
            try {
                startSpis(lsnr);

                break;
            }
            catch (IgniteCheckedException e) {
                if (e.hasCause(BindException.class)) {
                    if (i < 2) {
                        info("Failed to start SPIs because of BindException, will retry after delay.");

                        stopSpis();

                        U.sleep(10_000);
                    }
                    else
                        throw e;
                }
                else
                    throw e;
            }
        }
    }

    /**
     * @throws Exception If failed.
     */
    private void stopSpis() throws Exception {
        for (CommunicationSpi<Message> spi : spis) {
            spi.onContextDestroyed();

            spi.setListener(null);

            spi.spiStop();
        }

        for (IgniteTestResources rsrcs : spiRsrcs)
            rsrcs.stopThreads();
    }

}<|MERGE_RESOLUTION|>--- conflicted
+++ resolved
@@ -81,13 +81,11 @@
     /** */
     private static int port = 60_000;
 
-<<<<<<< HEAD
     /** */
     private int connectionsPerNode = 1;
-=======
+
     /** Use ssl. */
     protected boolean useSsl;
->>>>>>> 9326f9a5
 
     /**
      *
