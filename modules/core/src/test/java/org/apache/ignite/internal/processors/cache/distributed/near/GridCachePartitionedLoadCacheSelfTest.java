--- conflicted
+++ resolved
@@ -123,11 +123,7 @@
 
             int cnt2 = 0;
 
-<<<<<<< HEAD
-            for (Entry<Integer, String> e : cache0.entrySet()) {
-=======
             for (CacheEntry<Object, Object> e : cache(0).entrySet()) {
->>>>>>> b860d362
                 assert e.primary() || e.backup();
 
                 cnt2++;
