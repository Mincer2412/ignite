--- conflicted
+++ resolved
@@ -321,13 +321,10 @@
                                 <title>Mesos Framework</title>
                                 <packages>org.apache.ignite.mesos*</packages>
                             </group>
-<<<<<<< HEAD
-=======
                             <group>
                                 <title>Spark Integration</title>
                                 <packages>org.apache.ignite.spark.examples.java</packages>
                             </group>
->>>>>>> c233aa26
                         </groups>
                         <header>
                             <![CDATA[
